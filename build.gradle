import org.gradle.internal.os.OperatingSystem

import javax.tools.ToolProvider

buildscript {
    repositories {
        mavenCentral()
    }
}

plugins {
    id "java"
    id 'maven'
    id 'signing'
    id 'jacoco'
    id 'application'
    id 'com.palantir.git-version' version '0.5.1'
    id 'com.github.johnrengelman.shadow' version '5.1.0'
    id "com.github.kt3k.coveralls" version '2.6.3'
    id "org.ajoberstar.grgit" version "4.0.0-rc.1"
    id "org.ajoberstar.git-publish" version "2.1.1"
}

mainClassName = "picard.cmdline.PicardCommandLine"

repositories {
    mavenCentral()
    maven {
        url "https://broadinstitute.jfrog.io/broadinstitute/libs-snapshot/" //for htsjdk snapshots
    }
    mavenLocal()
}

final buildPrerequisitesMessage = "See https://github.com/broadinstitute/picard/blob/master/README.md#building-picard for information on how to build picard."

// Check that we're in a folder which git recognizes as a git repository.
// This works for either a standard git clone or one created with `git worktree add`
def looksLikeWereInAGitRepository(){
    file(".git").isDirectory() || (file(".git").exists() && file(".git").text.startsWith("gitdir"))
}

// Ensure that we have a clone of the git repository, and resolve any required git-lfs
// resource files that are needed to run the build but are still lfs stub files.
def ensureBuildPrerequisites(buildPrerequisitesMessage) {
    if (!JavaVersion.current().isJava8Compatible()) {
        throw new GradleException(
                "Java 8 or later is required to build Picard, but ${JavaVersion.current()} was found. "
                        + "$buildPrerequisitesMessage")
    }
    // Make sure we can get a ToolProvider class loader (for Java 8). If not we may have just a JRE.
    if (JavaVersion.current().isJava8() && ToolProvider.getSystemToolClassLoader() == null) {
        throw new GradleException(
                "The ClassLoader obtained from the Java ToolProvider is null. "
                        + "If using Java 8 you must have a full JDK installed and not just a JRE. $buildPrerequisitesMessage")
    }
    if (!JavaVersion.current().isJava8() && !JavaVersion.current().isJava11()) {
        println("Warning: using Java ${JavaVersion.current()} but only Java 8 and Java 11 have been tested.")
    }
    if (!looksLikeWereInAGitRepository()) {
        throw new GradleException("This doesn't appear to be a git folder. " +
                "The Picard Github repository must be cloned using \"git clone\" to run the build. " +
                "\n$buildPrerequisitesMessage")
    }
}

ensureBuildPrerequisites(buildPrerequisitesMessage)

<<<<<<< HEAD
final htsjdkVersion = System.getProperty('htsjdk.version', '3.0.3')
final googleNio = 'com.google.cloud:google-cloud-nio:0.107.0-alpha:shaded'
=======
final htsjdkVersion = System.getProperty('htsjdk.version', '3.0.1')
final googleNio = 'com.google.cloud:google-cloud-nio:0.123.25'
>>>>>>> 52952895

// Get the jdk files we need to run javaDoc. We need to use these during compile, testCompile,
// test execution, and gatkDoc generation, but we don't want them as part of the runtime
// classpath and we don't want to redistribute them in the uber jar.
final javadocJDKFiles = ToolProvider.getSystemToolClassLoader() == null ? files([]) : files(((URLClassLoader) ToolProvider.getSystemToolClassLoader()).getURLs())

configurations {
    cloudConfiguration {
        extendsFrom runtime
        dependencies {
            cloudConfiguration(googleNio)
        }
    }
}

dependencies {
    compile('com.intel.gkl:gkl:0.8.8') {
        exclude module: 'htsjdk'
    }
    compile 'com.google.guava:guava:15.0'
    compile 'org.apache.commons:commons-math3:3.5'
    compile 'org.apache.commons:commons-collections4:4.3'
    compile 'commons-lang:commons-lang:2.6'
    compile 'com.github.samtools:htsjdk:' + htsjdkVersion
    compile 'org.broadinstitute:barclay:4.0.2'
    compile 'org.apache.logging.log4j:log4j-api:2.17.1'
    compile 'org.apache.logging.log4j:log4j-core:2.17.1'
    compileOnly(googleNio)

    // javadoc utilities; compile/test only to prevent redistribution of sdk jars
    compileOnly(javadocJDKFiles)
    testCompile(javadocJDKFiles)

    testCompile 'org.testng:testng:6.14.3'
    testCompile 'org.apache.commons:commons-lang3:3.6'
}

configurations.all {
    resolutionStrategy {
        // force the htsjdk version so we don't get a different one transitively
        force 'com.github.samtools:htsjdk:' + htsjdkVersion
    }
}

sourceCompatibility = 1.8
targetCompatibility = 1.8

final isRelease = Boolean.getBoolean("release")
final gitVersion = gitVersion().replaceAll(".dirty", "")
version = isRelease ? gitVersion : gitVersion + "-SNAPSHOT"

logger.info("build for version:" + version)
group = 'com.github.broadinstitute'

defaultTasks 'all'

task all(dependsOn: ['jar', 'distZip', 'javadoc', 'shadowJar', 'currentJar', 'picardDoc'])

// Source file names for the picard command line properties file. We select and include only one of
// these two files in each jar, renamed to "picardCmdLine.properties", depending on which parser we
// want enabled.
final String legacySourcePropertyFile = 'legacyParserProperties.properties'
final String barclaySourcePropertyFile = 'barclayParserProperties.properties'

// Target name/location for the picard command line properties file; one of the above source
// files will be included at this path/location for runtime access
final String picardTargetPropertiesPath = 'picard'
final String picardTargetPropertyFile = 'picardCmdLine.properties'

tasks.withType(Jar){
    manifest {
        attributes 'Main-Class': 'picard.cmdline.PicardCommandLine',
                'Implementation-Title': 'Picard',
                'Implementation-Vendor': 'Broad Institute',
                'htsjdk-Version': htsjdkVersion,
                'Implementation-Version': version,
                'Multi-Release': 'true'
    }
}

tasks.withType(Javadoc) {
    // do this for all javadoc tasks, including gatkDoc
    options.addStringOption('Xdoclint:none')
}

javadoc {
    options.addStringOption('Xdoclint:none', '-quiet')
}

// Generate Picard Online Doc
task picardDoc(type: Javadoc, dependsOn: ['cleanPicardDoc', classes]) {
    final File picardDocDir = file("build/docs/picarddoc")
    doFirst {
        // make sure the output folder exists or we can create it
        if (!picardDocDir.exists() && !picardDocDir.mkdirs()) {
            throw new GradleException(String.format("Failure creating folder (%s) for picardDocDir doc output in task (%s)",
                    picardDocDir.getAbsolutePath(),
                    it.name));
        }
        copy {
            from('src/main/resources/picard/helpTemplates')
            include 'picardDoc.css'
            into picardDocDir
        }
    }
    source = sourceSets.main.allJava

    // The picardDoc process instantiates any documented feature classes, so to run it we need the entire
    // runtime classpath, as well as jdk javadoc files such as tools.jar, where com.sun.javadoc lives.
    // The compileClasspath is required in order for the picarDoc doclet process to resolve the googleNio
    // classes, which are compile-time only.
    classpath = sourceSets.main.compileClasspath + sourceSets.main.runtimeClasspath + javadocJDKFiles
    options.docletpath = classpath.asType(List)
    options.doclet = "picard.util.help.PicardHelpDoclet"

    outputs.dir(picardDocDir)
    options.destinationDirectory(picardDocDir)

    options.addStringOption("settings-dir", "src/main/resources/picard/helpTemplates/");
    options.addStringOption("output-file-extension", "html")
    options.addStringOption("absolute-version", getVersion())
    options.addStringOption("build-timestamp", new Date().format("dd-mm-yyyy hh:mm:ss"))
    options.addStringOption("verbose")
}

task currentJar(type: Copy){
    from shadowJar
    into file("$buildDir/libs")
    rename { string -> "picard.jar"}
}

shadowJar {
    finalizedBy currentJar
}



task cloudJar(type: com.github.jengelman.gradle.plugins.shadow.tasks.ShadowJar)  {
    configurations = [project.configurations.cloudConfiguration]
    from project.sourceSets.main.output
    archiveName 'picardcloud.jar'
}

// Run the tests using the legacy parser only. Assumes that test code is written using
// legacy command line parser syntax.
task legacyTest(type: Test) {
    systemProperty 'picard.useLegacyParser', 'true'
}

// Run the tests using the Barclay command line parser (useLegacyParser=false), which requires
// conversion of test command lines from Picard-style command line syntax to Barclay-style syntax.
task barclayTest(type: Test) {
    systemProperty 'picard.convertCommandLine', 'true'
}

// Run tests using both the legacy and barclay command line parsers.
test {
    dependsOn barclayTest
}

tasks.withType(Test) {
    outputs.upToDateWhen { false } // tests will always rerun
    description = "Runs the unit tests"

    useTestNG {
        if (OperatingSystem.current().isUnix()) {
            excludeGroups "slow", "broken"
        } else {
            excludeGroups "slow", "broken", "unix"
        }
    }

    // set heap size for the test JVM(s)
    minHeapSize = "1G"
    maxHeapSize = "2G"
    if (System.env.CI == "true") {  //if running under a CI output less into the logs
        int count = 0

        beforeTest { descriptor ->
            count++
            if( count % 100 == 0) {
                logger.lifecycle("Finished "+ Integer.toString(count++) + " tests")
            }
        }
    } else {
        // show standard out and standard error of the test JVM(s) on the console
        testLogging.showStandardStreams = true
        beforeTest { descriptor ->
            logger.lifecycle("Running Test: " + descriptor)
        }

        // listen to standard out and standard error of the test JVM(s)
        onOutput { descriptor, event ->
            logger.lifecycle("Test: " + descriptor + " produced standard out/err: " + event.message )
        }
    }

    testLogging {
        testLogging {
            events "skipped", "failed"
            exceptionFormat = "full"
        }
        afterSuite { desc, result ->
            if (!desc.parent) { // will match the outermost suite
                println "Results: ${result.resultType} (${result.testCount} tests, ${result.successfulTestCount} successes, ${result.failedTestCount} failures, ${result.skippedTestCount} skipped)"
            }
        }
    }
}

jacocoTestReport {
    dependsOn legacyTest
    group = "Reporting"
    description = "Generate Jacoco coverage reports after running tests."
    getAdditionalSourceDirs().from(sourceSets.main.allJava.srcDirs)

    reports {
        xml.enabled = true // coveralls plugin depends on xml format report
        html.enabled = true
    }
}

 wrapper {
    gradleVersion = '5.6'
}

task javadocJar(type: Jar) {
    archiveClassifier.set('javadoc')
    from 'build/docs/javadoc'
}

task sourcesJar(type: Jar) {
    from sourceSets.main.allSource
    archiveClassifier.set('sources')
}

/**
 * This specifies what artifacts will be built and uploaded when performing a maven upload.
 */
artifacts {
    archives javadocJar
    archives sourcesJar
}

/**
 * Sign non-snapshot releases with our secret key.  This should never need to be invoked directly.
 */
signing {
    required { isRelease && gradle.taskGraph.hasTask("uploadArchives") }
    sign configurations.archives
}

/**
 * Upload a release to sonatype.  You must be an authorized uploader and have your sonatype
 * username and password information in your gradle properties file.  See the readme for more info.
 *
 * For releasing to your local maven repo, use gradle install
 */
uploadArchives {
    repositories {
        mavenDeployer {
            beforeDeployment { MavenDeployment deployment -> signing.signPom(deployment) }

            repository(url: "https://oss.sonatype.org/service/local/staging/deploy/maven2/") {
                authentication(userName: project.findProperty("sonatypeUsername"), password: project.findProperty("sonatypePassword"))
            }

            snapshotRepository(url: "https://broadinstitute.jfrog.io/broadinstitute/libs-snapshot-local/") {
                authentication(userName: System.env.ARTIFACTORY_USERNAME, password: System.env.ARTIFACTORY_PASSWORD)
            }

            pom.project {
                name 'Picard'
                packaging 'jar'
                description 'A set of command line tools (in Java) for manipulating high-throughput sequencing (HTS) data and formats such as SAM/BAM/CRAM and VCF.'
                url 'http://broadinstitute.github.io/picard/'

                developers {
                    developer {
                        id 'picard'
                        name 'Picard Team'
                        url 'http://broadinstitute.github.io/picard'
                    }
                }

                scm {
                    url 'git@github.com:broadinstitute/picard.git'
                    connection 'scm:git:git@github.com:broadinstitute/picard.git'
                }

                licenses {
                    license {
                        name 'MIT License'
                        url 'http://opensource.org/licenses/MIT'
                        distribution 'repo'
                    }
                }
            }
        }
    }
    doFirst {
        System.out.println("Uploading version $version")
    }
}

ext.htmlDir = file("build/docs/html")

//update static web docs
task copyJavadoc(dependsOn: 'javadoc', type: Copy) {
    from 'build/docs/javadoc'
    into "$htmlDir/javadoc"
}

task copyPicardDoc(dependsOn: 'picardDoc', type: Copy){
    from 'build/docs/picarddoc'
    into "$htmlDir/picarddoc"
}

task updateGhPages(dependsOn: ['copyJavadoc', 'copyPicardDoc']){
  outputs.dir htmlDir
}

updateGhPages.finalizedBy gitPublishPush

gitPublish {
    repoUri = 'git@github.com:broadinstitute/picard.git'
    branch = 'gh-pages'
    preserve { include '**/*' }
    contents { 
        from('build/docs/html') { 
            into 'newdocs' 
        } 
    }
}<|MERGE_RESOLUTION|>--- conflicted
+++ resolved
@@ -65,13 +65,8 @@
 
 ensureBuildPrerequisites(buildPrerequisitesMessage)
 
-<<<<<<< HEAD
 final htsjdkVersion = System.getProperty('htsjdk.version', '3.0.3')
-final googleNio = 'com.google.cloud:google-cloud-nio:0.107.0-alpha:shaded'
-=======
-final htsjdkVersion = System.getProperty('htsjdk.version', '3.0.1')
 final googleNio = 'com.google.cloud:google-cloud-nio:0.123.25'
->>>>>>> 52952895
 
 // Get the jdk files we need to run javaDoc. We need to use these during compile, testCompile,
 // test execution, and gatkDoc generation, but we don't want them as part of the runtime
