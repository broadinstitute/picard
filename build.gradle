import org.gradle.internal.os.OperatingSystem

buildscript {
    repositories {
        mavenCentral()
    }
}

plugins {
    id "java"
    id 'maven-publish'
    id 'signing'
    id 'jacoco'
    id 'application'
    id 'com.palantir.git-version' version '0.5.1'
    id 'com.github.johnrengelman.shadow' version '8.1.1'
    id "com.github.kt3k.coveralls" version '2.6.3'
    id "org.ajoberstar.grgit" version "5.2.0"
    id "org.ajoberstar.git-publish" version "2.1.1"
}

application {
    mainClass = "picard.cmdline.PicardCommandLine"
}

repositories {
    mavenCentral()
    maven {
        url "https://broadinstitute.jfrog.io/broadinstitute/libs-snapshot/" //for htsjdk snapshots
    }
    mavenLocal()
}

final buildPrerequisitesMessage = "See https://github.com/broadinstitute/picard/blob/master/README.md#building-picard for information on how to build picard."

// Check that we're in a folder which git recognizes as a git repository.
// This works for either a standard git clone or one created with `git worktree add`
def looksLikeWereInAGitRepository(){
    file(".git").isDirectory() || (file(".git").exists() && file(".git").text.startsWith("gitdir"))
}

// Ensure that we have a clone of the git repository, and resolve any required git-lfs
// resource files that are needed to run the build but are still lfs stub files.
def ensureBuildPrerequisites(buildPrerequisitesMessage) {
    if (!JavaVersion.current().equals(JavaVersion.VERSION_17)) {
        println("Warning: using Java ${JavaVersion.current()} but only Java 17 has been tested.")
    }
    if (!JavaVersion.current().isCompatibleWith(JavaVersion.VERSION_17)) {
        throw new GradleException(
                "A Java 17 compatible (Java 17 or later) version is required to build GATK, but ${JavaVersion.current()} was found. "
                        + "$buildPrerequisitesMessage")
    }
    if (!looksLikeWereInAGitRepository()) {
        throw new GradleException("This doesn't appear to be a git folder. " +
                "The Picard Github repository must be cloned using \"git clone\" to run the build. " +
                "\n$buildPrerequisitesMessage")
    }
}

ensureBuildPrerequisites(buildPrerequisitesMessage)

final htsjdkVersion = System.getProperty('htsjdk.version', '3.0.5')
dependencies {
    implementation('com.intel.gkl:gkl:0.8.11') {
        exclude module: 'htsjdk'
    }
<<<<<<< HEAD
    implementation 'com.google.guava:guava:31.1-jre'
    implementation 'org.apache.commons:commons-math3:3.6.1'
    implementation 'org.apache.commons:commons-collections4:4.4'
=======
    implementation 'com.google.guava:guava:32.1.1-jre'
    implementation 'org.apache.commons:commons-math3:3.5'
    implementation 'org.apache.commons:commons-collections4:4.3'
>>>>>>> 47094daa
    implementation 'com.github.samtools:htsjdk:' + htsjdkVersion
    implementation 'org.broadinstitute:barclay:5.0.0'
    implementation 'org.apache.logging.log4j:log4j-api:2.20.0'
    implementation 'org.apache.logging.log4j:log4j-core:2.20.0'
    implementation 'org.openjdk.nashorn:nashorn-core:15.4'
<<<<<<< HEAD
    implementation 'org.apache.commons:commons-lang3:3.12.0'
    implementation 'com.google.cloud:google-cloud-nio:0.126.9'
    implementation 'commons-io:commons-io:2.11.0'
    implementation 'org.broadinstitute:gatk-native-bindings:1.0.0'
=======
    implementation 'org.apache.commons:commons-lang3:3.6'
    implementation 'com.google.cloud:google-cloud-nio:0.127.0'
>>>>>>> 47094daa

    testImplementation 'org.testng:testng:7.7.0'
}

configurations.all {
    resolutionStrategy {
        // force the htsjdk version so we don't get a different one transitively
        force 'com.github.samtools:htsjdk:' + htsjdkVersion
    }
}

java {
    sourceCompatibility = 1.17
    targetCompatibility = 1.17
}

final isRelease = Boolean.getBoolean("release")
final gitVersion = gitVersion().replaceAll(".dirty", "")
version = isRelease ? gitVersion : gitVersion + "-SNAPSHOT"

logger.info("build for version:" + version)
group = 'com.github.broadinstitute'

defaultTasks 'all'

distZip {
    dependsOn 'currentJar'
}

distTar {
    dependsOn 'currentJar'
}

startScripts {
    dependsOn 'currentJar'
}

startShadowScripts {
    dependsOn 'currentJar'
}

task all(dependsOn: ['jar', 'distZip', 'javadoc', 'shadowJar', 'currentJar', 'picardDoc'])

// Source file names for the picard command line properties file. We select and include only one of
// these two files in each jar, renamed to "picardCmdLine.properties", depending on which parser we
// want enabled.
final String legacySourcePropertyFile = 'legacyParserProperties.properties'
final String barclaySourcePropertyFile = 'barclayParserProperties.properties'

// Target name/location for the picard command line properties file; one of the above source
// files will be included at this path/location for runtime access
final String picardTargetPropertiesPath = 'picard'
final String picardTargetPropertyFile = 'picardCmdLine.properties'

tasks.withType(Jar){
    manifest {
        attributes 'Main-Class': 'picard.cmdline.PicardCommandLine',
                'Implementation-Title': 'Picard',
                'Implementation-Vendor': 'Broad Institute',
                'htsjdk-Version': htsjdkVersion,
                'Implementation-Version': version,
                'Multi-Release': 'true'
    }
}

tasks.withType(Javadoc) {
    // do this for all javadoc tasks, including gatkDoc
    options.addStringOption('Xdoclint:none')
}

javadoc {
    options.addStringOption('Xdoclint:none', '-quiet')
}

// Generate Picard Online Doc
task picardDoc(type: Javadoc, dependsOn: ['cleanPicardDoc', classes]) {
    final File picardDocDir = file("build/docs/picarddoc")
    doFirst {
        // make sure the output folder exists or we can create it
        if (!picardDocDir.exists() && !picardDocDir.mkdirs()) {
            throw new GradleException(String.format("Failure creating folder (%s) for picardDocDir doc output in task (%s)",
                    picardDocDir.getAbsolutePath(),
                    it.name));
        }
        copy {
            from('src/main/resources/picard/helpTemplates')
            include 'picardDoc.css'
            into picardDocDir
        }
    }
    source = sourceSets.main.allJava

    // The picardDoc process instantiates any documented feature classes, so to run it we need the entire
    // runtime classpath. The compileClasspath is required in order for the picardDoc doclet process to
    // resolve the googleNio classes, which are compile-time only.
    classpath = sourceSets.main.compileClasspath + sourceSets.main.runtimeClasspath
    options.docletpath = classpath.asType(List)
    options.doclet = "picard.util.help.PicardHelpDoclet"

    outputs.dir(picardDocDir)
    options.destinationDirectory(picardDocDir)

    options.addStringOption("settings-dir", "src/main/resources/picard/helpTemplates/");
    options.addStringOption("output-file-extension", "html")
    options.addStringOption("absolute-version", getVersion())
    options.addStringOption("build-timestamp", new Date().format("dd-mm-yyyy hh:mm:ss"))
    options.addStringOption("verbose")
    // Avoid 'javadoc: error - invalid flag: -notimestamp'. See:
    //   - https://github.com/gradle/gradle/issues/11898
    //   - https://github.com/gradle/gradle/issues/11898#issuecomment-993789034
    options.noTimestamp(false)
}

task currentJar(type: Copy){
    from shadowJar
    into file("$buildDir/libs")
    rename { string -> "picard.jar"}
}

shadowJar {
    finalizedBy currentJar
}

// Run the tests using the legacy parser only. Assumes that test code is written using
// legacy command line parser syntax.
task legacyTest(type: Test) {
    systemProperty 'picard.useLegacyParser', 'true'
}

// Run the tests using the Barclay command line parser (useLegacyParser=false), which requires
// conversion of test command lines from Picard-style command line syntax to Barclay-style syntax.
task barclayTest(type: Test) {
    systemProperty 'picard.convertCommandLine', 'true'
}

// Run tests using both the legacy and barclay command line parsers.
test {
    dependsOn barclayTest
}

tasks.withType(Test) {
    outputs.upToDateWhen { false } // tests will always rerun
    description = "Runs the unit tests"

    jvmArgs += [
            // required for MergeBamAlignmentTest
            '--add-opens', 'java.base/java.io=ALL-UNNAMED'
    ]

    useTestNG {
        List excludes = ["slow", "broken"]
        if( !OperatingSystem.current().isUnix() ) {
            excludes << "unix"
        }
        String TEST_TYPE = "$System.env.TEST_TYPE"
        if (TEST_TYPE == "cloud") {
            // run only the cloud tests
            includeGroups "cloud", "bucket"
            excludeGroups(*excludes)
        } else if (TEST_TYPE == "all") {
            //include everything
            excludeGroups(*excludes)
        } else {
            excludes.addAll("cloud", "bucket")
            excludeGroups(*excludes);
        }
    }

    // set heap size for the test JVM(s)
    minHeapSize = "1G"
    maxHeapSize = "2G"
    if (System.env.CI == "true") {  //if running under a CI output less into the logs
        int count = 0

        beforeTest { descriptor ->
            count++
            if( count % 100 == 0) {
                logger.lifecycle("Finished "+ Integer.toString(count++) + " tests")
            }
        }
    } else {
        // show standard out and standard error of the test JVM(s) on the console
        testLogging.showStandardStreams = true
        beforeTest { descriptor ->
            logger.lifecycle("Running Test: " + descriptor)
        }

        // listen to standard out and standard error of the test JVM(s)
        onOutput { descriptor, event ->
            logger.lifecycle("Test: " + descriptor + " produced standard out/err: " + event.message )
        }
    }

    testLogging {
        testLogging {
            events "skipped", "failed"
            exceptionFormat = "full"
        }
        afterSuite { desc, result ->
            if (!desc.parent) { // will match the outermost suite
                println "Results: ${result.resultType} (${result.testCount} tests, ${result.successfulTestCount} successes, ${result.failedTestCount} failures, ${result.skippedTestCount} skipped)"
            }
        }
    }
}

jacocoTestReport {
    dependsOn legacyTest
    group = "Reporting"
    description = "Generate Jacoco coverage reports after running tests."
    getAdditionalSourceDirs().from(sourceSets.main.allJava.srcDirs)

    reports {
        xml.required = true // coveralls plugin depends on xml format report
        html.required = true
    }
}

wrapper {
    gradleVersion = '8.2.1'
}

task javadocJar(type: Jar) {
    archiveClassifier.set('javadoc')
    from 'build/docs/javadoc'
}

task sourcesJar(type: Jar) {
    from sourceSets.main.allSource
    archiveClassifier.set('sources')
}

/**
 * This specifies what artifacts will be built and uploaded when performing a maven upload.
 */
artifacts {
    archives javadocJar
    archives sourcesJar
}

/**
 * Sign non-snapshot releases with our secret key.  This should never need to be invoked directly.
 */
signing {
    required { isRelease && gradle.taskGraph.hasTask("publish") }
    sign publishing.publications
}

/**
 * Upload a release to sonatype.  You must be an authorized uploader and have your sonatype
 * username and password information in your gradle properties file.  See the readme for more info.
 *
 * For releasing to your local maven repo, use gradle install
 */
publishing {
    publications {
        picard(MavenPublication) {
            from components.java

            artifact sourcesJar
            artifact javadocJar
            pom {
                name = 'Picard'
                packaging = 'jar'
                description = 'A set of command line tools (in Java) for manipulating high-throughput sequencing (HTS) data and formats such as SAM/BAM/CRAM and VCF.'
                url = 'http://broadinstitute.github.io/picard/'

                scm {
                    url = 'git@github.com:broadinstitute/picard.git'
                    connection = 'scm:git:git@github.com:broadinstitute/picard.git'
                }

                licenses {
                    license {
                        name = 'MIT License'
                        url = 'http://opensource.org/licenses/MIT'
                        distribution = 'repo'
                    }
                }

                developers {
                    developer {
                        id = 'picard'
                        name = 'Picard Team'
                        url = 'http://broadinstitute.github.io/picard'
                    }
                }
            }
        }
    }
    repositories {
        maven {
            credentials {
                username = isRelease ? project.findProperty("sonatypeUsername") : System.env.ARTIFACTORY_USERNAME
                password = isRelease ? project.findProperty("sonatypePassword") : System.env.ARTIFACTORY_PASSWORD
            }
            def release = "https://oss.sonatype.org/service/local/staging/deploy/maven2/"
            def snapshot = "https://broadinstitute.jfrog.io/broadinstitute/libs-snapshot-local/"
            url = isRelease ? release : snapshot
        }
    }
}

publish {
    doFirst {
        System.out.println("Uploading version $version")
    }
}

ext.htmlDir = file("build/docs/html")

//update static web docs
task copyJavadoc(dependsOn: ['javadoc', 'picardDoc'], type: Copy) {
    from 'build/docs/javadoc'
    into "$htmlDir/javadoc"
}

task copyPicardDoc(dependsOn: 'picardDoc', type: Copy){
    from 'build/docs/picarddoc'
    into "$htmlDir/picarddoc"
}

task updateGhPages(dependsOn: ['copyJavadoc', 'copyPicardDoc']){
  outputs.dir htmlDir
}

updateGhPages.finalizedBy gitPublishPush

gitPublish {
    repoUri = 'git@github.com:broadinstitute/picard.git'
    branch = 'gh-pages'
    preserve { include '**/*' }
    contents { 
        from('build/docs/html') { 
            into 'newdocs' 
        } 
    }
}

gitPublishCopy {
    dependsOn 'updateGhPages', 'copyJavadoc', 'copyPicardDoc'
}<|MERGE_RESOLUTION|>--- conflicted
+++ resolved
@@ -64,29 +64,19 @@
     implementation('com.intel.gkl:gkl:0.8.11') {
         exclude module: 'htsjdk'
     }
-<<<<<<< HEAD
-    implementation 'com.google.guava:guava:31.1-jre'
+
+    implementation 'com.google.guava:guava:32.1-jre'
     implementation 'org.apache.commons:commons-math3:3.6.1'
     implementation 'org.apache.commons:commons-collections4:4.4'
-=======
-    implementation 'com.google.guava:guava:32.1.1-jre'
-    implementation 'org.apache.commons:commons-math3:3.5'
-    implementation 'org.apache.commons:commons-collections4:4.3'
->>>>>>> 47094daa
     implementation 'com.github.samtools:htsjdk:' + htsjdkVersion
     implementation 'org.broadinstitute:barclay:5.0.0'
     implementation 'org.apache.logging.log4j:log4j-api:2.20.0'
     implementation 'org.apache.logging.log4j:log4j-core:2.20.0'
     implementation 'org.openjdk.nashorn:nashorn-core:15.4'
-<<<<<<< HEAD
     implementation 'org.apache.commons:commons-lang3:3.12.0'
-    implementation 'com.google.cloud:google-cloud-nio:0.126.9'
+    implementation 'com.google.cloud:google-cloud-nio:0.127.0'
     implementation 'commons-io:commons-io:2.11.0'
     implementation 'org.broadinstitute:gatk-native-bindings:1.0.0'
-=======
-    implementation 'org.apache.commons:commons-lang3:3.6'
-    implementation 'com.google.cloud:google-cloud-nio:0.127.0'
->>>>>>> 47094daa
 
     testImplementation 'org.testng:testng:7.7.0'
 }
