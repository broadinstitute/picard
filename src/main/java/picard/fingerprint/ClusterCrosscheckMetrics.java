
/*
 * The MIT License
 *
 * Copyright (c) 2017 The Broad Institute
 *
 * Permission is hereby granted, free of charge, to any person obtaining a copy
 * of this software and associated documentation files (the "Software"), to deal
 * in the Software without restriction, including without limitation the rights
 * to use, copy, modify, merge, publish, distribute, sublicense, and/or sell
 * copies of the Software, and to permit persons to whom the Software is
 * furnished to do so, subject to the following conditions:
 *
 * The above copyright notice and this permission notice shall be included in
 * all copies or substantial portions of the Software.
 *
 * THE SOFTWARE IS PROVIDED "AS IS", WITHOUT WARRANTY OF ANY KIND, EXPRESS OR
 * IMPLIED, INCLUDING BUT NOT LIMITED TO THE WARRANTIES OF MERCHANTABILITY,
 * FITNESS FOR A PARTICULAR PURPOSE AND NONINFRINGEMENT. IN NO EVENT SHALL THE
 * AUTHORS OR COPYRIGHT HOLDERS BE LIABLE FOR ANY CLAIM, DAMAGES OR OTHER
 * LIABILITY, WHETHER IN AN ACTION OF CONTRACT, TORT OR OTHERWISE, ARISING FROM,
 * OUT OF OR IN CONNECTION WITH THE SOFTWARE OR THE USE OR OTHER DEALINGS IN
 * THE SOFTWARE.
 */

package picard.fingerprint;

import htsjdk.samtools.metrics.MetricsFile;
import htsjdk.samtools.util.IOUtil;
import org.broadinstitute.barclay.help.DocumentedFeature;
import picard.cmdline.CommandLineProgram;
import org.broadinstitute.barclay.argparser.CommandLineProgramProperties;
import org.broadinstitute.barclay.argparser.Argument;
import picard.cmdline.StandardOptionDefinitions;
import picard.cmdline.programgroups.DiagnosticsAndQCProgramGroup;
import picard.util.GraphUtils;

import java.io.File;
import java.io.FileNotFoundException;
import java.io.FileReader;
import java.util.List;
import java.util.Map;
import java.util.Set;
import java.util.stream.Collectors;

/**
 * <h3>Summary</h3>
 * Clusters the results from a {@link CrosscheckFingerprints} run according to the LOD score. The resulting metric file
 * can be used to assist diagnosing results from {@link CrosscheckFingerprints}. It clusters the connectivity graph between the
 * different groups. Two groups are connected if they have a LOD score greater than the {@link #LOD_THRESHOLD}.
 * <br/>
 *
 * <h3>Details</h3>
 * The results of running {@link CrosscheckFingerprints} can be difficult to analyze, especially when many groups are
 * related (meaning LOD greater than {@link #LOD_THRESHOLD}) in non-transitive manner (A is related to B, B is related to C,
 * but A doesn't seem to be related to C.) {@link ClusterCrosscheckMetrics} clusters the metrics from {@link CrosscheckFingerprints}
 * so that all the groups in a cluster are related to each other either directly, or indirectly (thus A, B and C would
 * end up in one cluster.) Two samples can only be in two different clusters if all the samples from these two clusters
 * do not get high LOD scores when compared to each other.
 * <br/>
 * <h3>Example</h3>
 * <pre>
 *     java -jar picard.jar ClusterCrosscheckMetrics \
 *              INPUT=sample.crosscheck_metrics \
 *              LOD_THRESHOLD=3 \
 *              OUTPUT=sample.clustered.crosscheck_metrics
 * </pre>
 *
 * The resulting file, consists of the {@link ClusteredCrosscheckMetric} class and contains the original crosscheck metric
 * values, for groups that end-up in the same clusters (regardless of LOD score of each comparison). In addition it notes
 * the {@link ClusteredCrosscheckMetric#CLUSTER} identifier and the size of the cluster (in {@link ClusteredCrosscheckMetric#CLUSTER_SIZE}.)
 * Groups that do not have high LOD scores with any other group (including itself!) will not be included in the metric file.
 * Note that cross-group comparisons are not included in the metric file.
 *
 * @author Yossi Farjoun
 */
@CommandLineProgramProperties(
<<<<<<< HEAD
        summary =
                "<h3>Summary</h3>\n" +
                "Clusters the results from a {@link CrosscheckFingerprints} run according to the LOD score. The resulting metric file " +
                "can be used to assist diagnosing results from {@link CrosscheckFingerprints}. It clusters the connectivity graph between the " +
                "different groups. Two groups are connected if they have a LOD score greater than the {@link #LOD_THRESHOLD}.\n " +
                "\n" +
                "<h3>Details</h3>" +
                "The results of running {@link CrosscheckFingerprints} can be difficult to analyze, especially when many groups are " +
                "related (meaning LOD greater than {@link #LOD_THRESHOLD}) in non-transitive manner (A is related to B, B is related to C, " +
                "but A doesn't seem to be related to C.) {@link ClusterCrosscheckMetrics} clusters the metrics from {@link CrosscheckFingerprints} " +
                "so that all the groups in a cluster are related to each other either directly, or indirectly (thus A, B and C would " +
                "end up in one cluster.) Two samples can only be in two different clusters if all the samples from these two clusters " +
                "do not get high LOD scores when compared to each other.\n" +
                "\n" +
                "<h3>Example</h3>\n" +
                "<pre>\n" +
                "    java -jar picard.jar ClusterCrosscheckMetrics \\\n" +
                "             INPUT=sample.crosscheck_metrics \\\n" +
                "             LOD_THRESHOLD=3 \\\n" +
                "             OUTPUT=sample.clustered.crosscheck_metrics\n" +
                "</pre>\n" +
                "\n" +
                "The resulting file, consists of the {@link ClusteredCrosscheckMetric} class and contains the original crosscheck metric " +
                "values, for groups that end-up in the same clusters (regardless of LOD score of each comparison). In addition it notes " +
                "the {@link ClusteredCrosscheckMetric#CLUSTER} identifier and the size of the cluster (in {@link ClusteredCrosscheckMetric#CLUSTER_SIZE}.) " +
                "Groups that do not have high LOD scores with any other group (including " +
                "itself!) will not be included in the metric file. Note that cross-group comparisons are not included in the metric file. ",
        oneLineSummary = "Clusters the results of a CrosscheckFingerprints run by LOD score",
        programGroup = Fingerprinting.class
=======
        summary = "Clusters the results from a CrosscheckFingerprints into groups that are connected according " +
                "to a large enough LOD score.",
        oneLineSummary = "Clusters the results of a CrosscheckFingerprints run by LOD score.",
        programGroup = DiagnosticsAndQCProgramGroup.class
>>>>>>> 52d575a0
)
@DocumentedFeature
public class ClusterCrosscheckMetrics extends CommandLineProgram {

    @Argument(shortName = StandardOptionDefinitions.INPUT_SHORT_NAME,
            doc = "The cross-check metrics file to be clustered.")
    public File INPUT;

    @Argument(shortName = StandardOptionDefinitions.OUTPUT_SHORT_NAME, optional = true,
            doc = "Output file to write metrics to. Will write to stdout if null.")
    public File OUTPUT;

    @Argument(shortName = "LOD",
            doc = "LOD score to be used as the threshold for clustering.")
    public double LOD_THRESHOLD = 0;

    @Override
    protected int doWork() {
        IOUtil.assertFileIsReadable(INPUT);
        if(OUTPUT != null) IOUtil.assertFileIsWritable(OUTPUT);

        final MetricsFile<CrosscheckMetric, ?> metricsFile = getMetricsFile();

        try {
            metricsFile.read(new FileReader(INPUT));
        } catch (FileNotFoundException e) {
            e.printStackTrace();
            return 1;
        }

        clusterMetrics(metricsFile.getMetrics()).write(OUTPUT);

        return 0;
    }

    private MetricsFile<ClusteredCrosscheckMetric, ?> clusterMetrics(final List<CrosscheckMetric> metrics) {
        final GraphUtils.Graph<String> graph = new GraphUtils.Graph<>();
        metrics.stream()
                .filter(metric -> metric.LOD_SCORE > LOD_THRESHOLD)
                .forEach(metric -> {
                    final String lhsBy = metric.LEFT_GROUP_VALUE;
                    final String rhsBy = metric.RIGHT_GROUP_VALUE;

                    graph.addEdge(lhsBy, rhsBy);
                });

        final Map<String, Integer> clusters = graph.cluster();

        // invert map...get map from group integer to list of group_value
        final Map<Integer, Set<String>> collection = clusters.entrySet().stream()
                .collect(Collectors.groupingBy(Map.Entry::getValue))
                .entrySet()
                .stream()
                .collect(Collectors
                        .toMap(Map.Entry::getKey, entry -> entry.getValue()
                                .stream()
                                .map(Map.Entry::getKey)
                                .collect(Collectors.toSet())));

        final MetricsFile<ClusteredCrosscheckMetric, ?> clusteredMetrics = getMetricsFile();
        // for each cluster, find the metrics that compare groups that are both from the cluster
        // and add them to the metrics file
        for (final Map.Entry<Integer, Set<String>> cluster : collection.entrySet()) {

            clusteredMetrics.addAllMetrics(
                    metrics.stream()
                            .filter(metric ->
                                    cluster.getValue().contains(metric.LEFT_GROUP_VALUE) &&
                                            cluster.getValue().contains(metric.RIGHT_GROUP_VALUE))
                            .map(metric -> {
                                final ClusteredCrosscheckMetric clusteredCrosscheckMetric = new ClusteredCrosscheckMetric(metric);
                                clusteredCrosscheckMetric.CLUSTER = cluster.getKey();
                                clusteredCrosscheckMetric.CLUSTER_SIZE = cluster.getValue().size();

                                return clusteredCrosscheckMetric;
                            })
                            .collect(Collectors.toSet()));
        }
        return clusteredMetrics;
    }
}<|MERGE_RESOLUTION|>--- conflicted
+++ resolved
@@ -75,7 +75,6 @@
  * @author Yossi Farjoun
  */
 @CommandLineProgramProperties(
-<<<<<<< HEAD
         summary =
                 "<h3>Summary</h3>\n" +
                 "Clusters the results from a {@link CrosscheckFingerprints} run according to the LOD score. The resulting metric file " +
@@ -104,13 +103,8 @@
                 "Groups that do not have high LOD scores with any other group (including " +
                 "itself!) will not be included in the metric file. Note that cross-group comparisons are not included in the metric file. ",
         oneLineSummary = "Clusters the results of a CrosscheckFingerprints run by LOD score",
-        programGroup = Fingerprinting.class
-=======
-        summary = "Clusters the results from a CrosscheckFingerprints into groups that are connected according " +
-                "to a large enough LOD score.",
-        oneLineSummary = "Clusters the results of a CrosscheckFingerprints run by LOD score.",
         programGroup = DiagnosticsAndQCProgramGroup.class
->>>>>>> 52d575a0
+
 )
 @DocumentedFeature
 public class ClusterCrosscheckMetrics extends CommandLineProgram {
