/*
 * The MIT License
 *
 * Copyright (c) 2009 The Broad Institute
 *
 * Permission is hereby granted, free of charge, to any person obtaining a copy
 * of this software and associated documentation files (the "Software"), to deal
 * in the Software without restriction, including without limitation the rights
 * to use, copy, modify, merge, publish, distribute, sublicense, and/or sell
 * copies of the Software, and to permit persons to whom the Software is
 * furnished to do so, subject to the following conditions:
 *
 * The above copyright notice and this permission notice shall be included in
 * all copies or substantial portions of the Software.
 *
 * THE SOFTWARE IS PROVIDED "AS IS", WITHOUT WARRANTY OF ANY KIND, EXPRESS OR
 * IMPLIED, INCLUDING BUT NOT LIMITED TO THE WARRANTIES OF MERCHANTABILITY,
 * FITNESS FOR A PARTICULAR PURPOSE AND NONINFRINGEMENT. IN NO EVENT SHALL THE
 * AUTHORS OR COPYRIGHT HOLDERS BE LIABLE FOR ANY CLAIM, DAMAGES OR OTHER
 * LIABILITY, WHETHER IN AN ACTION OF CONTRACT, TORT OR OTHERWISE, ARISING FROM,
 * OUT OF OR IN CONNECTION WITH THE SOFTWARE OR THE USE OR OTHER DEALINGS IN
 * THE SOFTWARE.
 */
package picard.sam;

import htsjdk.samtools.MergingSamRecordIterator;
import htsjdk.samtools.SAMFileHeader;
import htsjdk.samtools.SAMFileWriter;
import htsjdk.samtools.SAMFileWriterFactory;
import htsjdk.samtools.SAMRecord;
import htsjdk.samtools.SAMSequenceDictionary;
import htsjdk.samtools.SamFileHeaderMerger;
import htsjdk.samtools.SamReader;
import htsjdk.samtools.SamReaderFactory;
import htsjdk.samtools.util.CloseableIterator;
import htsjdk.samtools.util.CloserUtil;
import htsjdk.samtools.util.IOUtil;
import htsjdk.samtools.util.Interval;
import htsjdk.samtools.util.IntervalList;
import htsjdk.samtools.util.Log;
import htsjdk.samtools.util.ProgressLogger;
import htsjdk.samtools.util.SamRecordIntervalIteratorFactory;
import org.broadinstitute.barclay.argparser.Argument;
import org.broadinstitute.barclay.argparser.CommandLineProgramProperties;
import org.broadinstitute.barclay.help.DocumentedFeature;
import picard.PicardException;
import picard.cmdline.CommandLineProgram;
import picard.cmdline.StandardOptionDefinitions;
import picard.cmdline.programgroups.ReadDataManipulationProgramGroup;

import java.io.File;
import java.nio.file.Path;
import java.util.ArrayList;
import java.util.Collections;
import java.util.HashMap;
import java.util.List;
import java.util.Map;

/**
 * This tool is used for combining SAM and/or BAM files from different runs or read groups into a single file, similar
 * to the \"merge\" function of Samtools (http://www.htslib.org/doc/samtools.html).
 * <br /><br />Note that to prevent errors in downstream processing, it is critical to identify/label read groups appropriately.
 * If different samples contain identical read group IDs, this tool will avoid collisions by modifying the read group IDs to be
 * unique. For more information about read groups, see the
 * <a href='https://www.broadinstitute.org/gatk/guide/article?id=6472'>GATK Dictionary entry.</a> <br /><br />
 * <br />
 * <h4>Usage example:</h4>
 * <pre>
 * java -jar picard.jar MergeSamFiles \\<br />
 *      I=input_1.bam \\<br />
 *      I=input_2.bam \\<br />
 *      O=output_merged_files.bam
 * </pre>
 * <hr />
 *
 * @author Tim Fennell
 */
@CommandLineProgramProperties(
        summary = MergeSamFiles.USAGE_SUMMARY + MergeSamFiles.USAGE_DETAILS,
        oneLineSummary = MergeSamFiles.USAGE_SUMMARY,
        programGroup = ReadDataManipulationProgramGroup.class)
@DocumentedFeature
public class MergeSamFiles extends CommandLineProgram {
    private static final Log log = Log.getInstance(MergeSamFiles.class);

    static final String USAGE_SUMMARY = "Merges multiple SAM and/or BAM files into a single file.  ";
    static final String USAGE_DETAILS = "This tool is used for combining SAM and/or BAM files from different runs or read groups into a single file, similarly " +
            "to the \"merge\" function of Samtools (http://www.htslib.org/doc/samtools.html).  " +
            "<br /><br />Note that to prevent errors in downstream processing, it is critical to identify/label read groups appropriately. " +
            "If different samples contain identical read group IDs, this tool will avoid collisions by modifying the read group IDs to be " +
            "unique. For more information about read groups, see the " +
            "<a href='https://www.broadinstitute.org/gatk/guide/article?id=6472'>GATK Dictionary entry.</a> <br /><br />" +
            "<br />" +
            "<h4>Usage example:</h4>" +
            "<pre>" +
            "java -jar picard.jar MergeSamFiles \\<br />" +
            "      I=input_1.bam \\<br />" +
            "      I=input_2.bam \\<br />" +
            "      O=output_merged_files.bam" +
            "</pre>" +
            "<hr />"
           ;
    @Argument(shortName = "I", doc = "SAM or BAM input file", minElements = 1)
    public List<String> INPUT = new ArrayList<>();

    @Argument(shortName = "O", doc = "SAM or BAM file to write merged result to")
    public File OUTPUT;

    @Argument(shortName = StandardOptionDefinitions.SORT_ORDER_SHORT_NAME, doc = "Sort order of output file", optional = true)
    public SAMFileHeader.SortOrder SORT_ORDER = SAMFileHeader.SortOrder.coordinate;

    @Argument(doc = "If true, assume that the input files are in the same sort order as the requested output sort order, even if their headers say otherwise.",
            shortName = StandardOptionDefinitions.ASSUME_SORTED_SHORT_NAME)
    public boolean ASSUME_SORTED = false;

    @Argument(shortName = "MSD", doc = "Merge the sequence dictionaries", optional = true)
    public boolean MERGE_SEQUENCE_DICTIONARIES = false;

    @Argument(doc = "Option to create a background thread to encode, " +
            "compress and write to disk the output file. The threaded version uses about 20% more CPU and decreases " +
            "runtime by ~20% when writing out a compressed BAM file.")
    public boolean USE_THREADING = false;

    @Argument(doc = "Comment(s) to include in the merged output file's header.", optional = true, shortName = "CO")
    public List<String> COMMENT = new ArrayList<>();

    @Argument(shortName = "RGN", doc = "An interval list file that contains the locations of the positions to merge. "+
            "Assume bam are sorted and indexed. "+
            "The resulting file will contain alignments that may overlap with genomic regions outside the requested region. "+
            "Unmapped reads are discarded.",
            optional = true)
    public File INTERVALS = null;

    private static final int PROGRESS_INTERVAL = 1000000;

<<<<<<< HEAD
   /** Combines multiple SAM/BAM files into one. */
=======
    /** Combines multiple SAM/BAM files into one. */
>>>>>>> ce508099
    @Override
    protected int doWork() {
        boolean matchedSortOrders = true;
        
        // read interval list if it is defined
        final List<Interval> intervalList = (INTERVALS == null ? null : IntervalList.fromFile(INTERVALS).uniqued().getIntervals() );
        // map reader->iterator used if INTERVALS is defined
        final Map<SamReader, CloseableIterator<SAMRecord> > samReaderToIterator = new HashMap<>(INPUT.size());

        final List<Path> inputPaths = IOUtil.getPaths(INPUT);

        // Open the files for reading and writing
        final List<SamReader> readers = new ArrayList<>();
        final List<SAMFileHeader> headers = new ArrayList<>();
        {
            SAMSequenceDictionary dict = null; // Used to try and reduce redundant SDs in memory

            for (final Path inFile : inputPaths) {
                IOUtil.assertFileIsReadable(inFile);
                final SamReader in = SamReaderFactory.makeDefault().referenceSequence(REFERENCE_SEQUENCE).open(inFile);
                if (INTERVALS != null) {
                    if (!in.hasIndex()) {
                        throw new PicardException("Merging with interval but BAM file is not indexed: " + inFile);
                    }
                    final CloseableIterator<SAMRecord> samIterator = new SamRecordIntervalIteratorFactory().makeSamRecordIntervalIterator(in, intervalList, true);
                    samReaderToIterator.put(in, samIterator);
                }

                readers.add(in);
                headers.add(in.getFileHeader());

                // A slightly hackish attempt to keep memory consumption down when merging multiple files with
                // large sequence dictionaries (10,000s of sequences). If the dictionaries are identical, then
                // replace the duplicate copies with a single dictionary to reduce the memory footprint. 
                if (dict == null) {
                    dict = in.getFileHeader().getSequenceDictionary();
                } else if (dict.equals(in.getFileHeader().getSequenceDictionary())) {
                    in.getFileHeader().setSequenceDictionary(dict);
                }

                matchedSortOrders = matchedSortOrders && in.getFileHeader().getSortOrder() == SORT_ORDER;
            }
        }

        // If all the input sort orders match the output sort order then just merge them and
        // write on the fly, otherwise setup to merge and sort before writing out the final file
        IOUtil.assertFileIsWritable(OUTPUT);
        final boolean presorted;
        final SAMFileHeader.SortOrder headerMergerSortOrder;
        final boolean mergingSamRecordIteratorAssumeSorted;

        if (matchedSortOrders || SORT_ORDER == SAMFileHeader.SortOrder.unsorted || ASSUME_SORTED || INTERVALS != null ) {
            log.info("Input files are in same order as output so sorting to temp directory is not needed.");
            headerMergerSortOrder = SORT_ORDER;
            mergingSamRecordIteratorAssumeSorted = ASSUME_SORTED;
            presorted = true;
        } else {
            log.info("Sorting input files using temp directory " + TMP_DIR);
            headerMergerSortOrder = SAMFileHeader.SortOrder.unsorted;
            mergingSamRecordIteratorAssumeSorted = false;
            presorted = false;
        }
        final SamFileHeaderMerger headerMerger = new SamFileHeaderMerger(headerMergerSortOrder, headers, MERGE_SEQUENCE_DICTIONARIES);
        final MergingSamRecordIterator iterator;
        // no interval defined, get an iterator for the whole bam
        if (intervalList == null) {
            iterator = new MergingSamRecordIterator(headerMerger, readers, mergingSamRecordIteratorAssumeSorted);
        } else {
            // show warning related to https://github.com/broadinstitute/picard/pull/314/files
            log.info("Warning: merged bams from different interval lists may contain the same read in both files");
            iterator = new MergingSamRecordIterator(headerMerger, samReaderToIterator, true);
        }
        final SAMFileHeader header = headerMerger.getMergedHeader();
        for (final String comment : COMMENT) {
            header.addComment(comment);
        }
        header.setSortOrder(SORT_ORDER);
        final SAMFileWriterFactory samFileWriterFactory = new SAMFileWriterFactory();
        if (USE_THREADING) {
            samFileWriterFactory.setUseAsyncIo(true);
        }
        final SAMFileWriter out = samFileWriterFactory.makeSAMOrBAMWriter(header, presorted, OUTPUT);

        // Lastly loop through and write out the records
        final ProgressLogger progress = new ProgressLogger(log, PROGRESS_INTERVAL);
        while (iterator.hasNext()) {
            final SAMRecord record = iterator.next();
            out.addAlignment(record);
            progress.record(record);
        }

        log.info("Finished reading inputs.");
        for(final CloseableIterator<SAMRecord> iter : samReaderToIterator.values())  CloserUtil.close(iter);
        CloserUtil.close(readers);
        out.close();
        return 0;
    }

    @Override
    protected String[] customCommandLineValidation() {
        if (CREATE_INDEX && SORT_ORDER != SAMFileHeader.SortOrder.coordinate) {
            return new String[]{"Can't CREATE_INDEX unless SORT_ORDER is coordinate"};
        }
        return null;
    }
}<|MERGE_RESOLUTION|>--- conflicted
+++ resolved
@@ -133,11 +133,7 @@
 
     private static final int PROGRESS_INTERVAL = 1000000;
 
-<<<<<<< HEAD
-   /** Combines multiple SAM/BAM files into one. */
-=======
     /** Combines multiple SAM/BAM files into one. */
->>>>>>> ce508099
     @Override
     protected int doWork() {
         boolean matchedSortOrders = true;
