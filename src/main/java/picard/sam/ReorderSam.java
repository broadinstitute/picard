--- conflicted
+++ resolved
@@ -74,7 +74,6 @@
         summary = "Not to be confused with SortSam which sorts a SAM or BAM file with a valid sequence dictionary, " +
                 "ReorderSam reorders reads in a SAM/BAM file to match the contig ordering in a provided reference file, " +
                 "as determined by exact name matching of contigs.  Reads mapped to contigs absent in the new " +
-<<<<<<< HEAD
                 "reference are dropped. Runs substantially faster if the input is an indexed BAM file." +
                 "\n" +
                 "Example\n" +
@@ -84,12 +83,8 @@
                 "      OUTPUT=reordered.bam \\\n" +
                 "      REFERENCE=reference_with_different_order.fasta\n",
         oneLineSummary = "Reorders reads in a SAM or BAM file to match ordering in a second reference file.",
-        programGroup = SamOrBam.class)
-=======
-                "reference are dropped. Runs substantially faster if the input is an indexed BAM file.",
-        oneLineSummary = "Reorders reads in a SAM or BAM file to match ordering in reference",
         programGroup = ReadDataManipulationProgramGroup.class)
->>>>>>> 52d575a0
+
 @DocumentedFeature
 public class ReorderSam extends CommandLineProgram {
 
