package picard.util;

import htsjdk.samtools.util.Log;
import picard.PicardException;

import java.util.concurrent.CancellationException;
import java.util.concurrent.ExecutionException;
import java.util.concurrent.Future;
import java.util.concurrent.LinkedBlockingDeque;
import java.util.concurrent.ThreadPoolExecutor;
import java.util.concurrent.TimeUnit;

/**
 * This version of the thread pool executor will throw an exception if any of the internal jobs have throw exceptions
 * while executing
 */
public class ThreadPoolExecutorWithExceptions extends ThreadPoolExecutor {
    private static final Log log = Log.getInstance(ThreadPoolExecutorWithExceptions.class);
    public Throwable exception = null;

    /**
     * Creates a fixed size thread pool executor that will rethrow exceptions from submitted jobs.
     *
     * @param threads The number of threads in the executor pool.
     */
    public ThreadPoolExecutorWithExceptions(final int threads) {
        super(threads, threads, 0, TimeUnit.SECONDS, new LinkedBlockingDeque<>());
    }

    @Override
    protected void afterExecute(final Runnable r, Throwable t) {
        if (t == null && r instanceof Future<?>) {
            try {
                final Future<?> future = (Future<?>) r;
                if (future.isDone()) {
                    future.get();
                }
            } catch (final CancellationException ce) {
                t = ce;
            } catch (final ExecutionException ee) {
                t = ee.getCause();
            } catch (final InterruptedException ie) {
                Thread.currentThread().interrupt(); // ignore/reset
            }
        }
        if (t != null) {
            exception = t;
            log.error(t, "A thread failed:");
            throw new PicardException(t.getMessage(), t);
        }
    }

    @Override
    protected void beforeExecute(Thread t, Runnable r) {
        super.beforeExecute(t, r);
        t.setUncaughtExceptionHandler((t1, e) -> {
            throw new PicardException("Uncaught exception in thread: " + t1.getName() + " : " + e.getMessage(), e);
        });
    }

    public boolean hasError() {
        return exception != null;
    }

    /**
<<<<<<< HEAD
     * Calls `shutdownNow, adjusts the core size to 0 and low timeout to ensure threads get killed an GCd
=======
     * Calls `shutdownNow, adjusts the core size to 0 and low timeout to ensure threads get killed and garbage collected.
>>>>>>> e7cda057
     */
    public void cleanUp() {
        shutdownNow();
        setCorePoolSize(0);
        setKeepAliveTime(1, TimeUnit.MINUTES);
    }
}<|MERGE_RESOLUTION|>--- conflicted
+++ resolved
@@ -63,11 +63,7 @@
     }
 
     /**
-<<<<<<< HEAD
-     * Calls `shutdownNow, adjusts the core size to 0 and low timeout to ensure threads get killed an GCd
-=======
      * Calls `shutdownNow, adjusts the core size to 0 and low timeout to ensure threads get killed and garbage collected.
->>>>>>> e7cda057
      */
     public void cleanUp() {
         shutdownNow();
