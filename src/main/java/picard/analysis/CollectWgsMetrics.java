--- conflicted
+++ resolved
@@ -117,21 +117,18 @@
     @Argument(doc="Sample Size used for Theoretical Het Sensitivity sampling. Default is 10000.", optional = true)
     public int SAMPLE_SIZE=10000;
 
-<<<<<<< HEAD
     @ArgumentCollection
     protected IntervalArgumentCollection intervalArugmentCollection = makeIntervalArgumentCollection();
 
     @Argument(doc = "If true, fast algorithm is used.")
-=======
-    @Option(doc="Output for Theoretical Sensitivity metrics.  Default is null.", optional = true)
+    public boolean USE_FAST_ALGORITHM = false;
+
+    @Argument(doc="Output for Theoretical Sensitivity metrics.  Default is null.", optional = true)
     public File THEORETICAL_SENSITIVITY_OUTPUT;
 
-    @Option(doc="Allele fraction to run theoretical sensitivity on.", optional = true)
+    @Argument(doc="Allele fraction to run theoretical sensitivity on.", optional = true)
     public List<Double> ALLELE_FRACTION = new ArrayList<>(Arrays.asList(0.001, 0.005, 0.01, 0.02, 0.05, 0.1, 0.2, 0.3, 0.5));
 
-    @Option(doc = "If true, fast algorithm is used.")
->>>>>>> 42da9af3
-    public boolean USE_FAST_ALGORITHM = false;
 
     @Argument(doc = "Average read length in the file. Default is 150.", optional = true)
     public int READ_LENGTH = 150;
