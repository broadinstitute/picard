--- conflicted
+++ resolved
@@ -63,98 +63,5 @@
     /** The fold by which the probed region has been amplified above genomic background,
      * (ON_PROBE_BASES/(ON_PROBE_BASES + NEAR_PROBE_BASES + OFF_PROBE_BASES))/(PROBE_TERRITORY/GENOME_SIZE) */
     public double FOLD_ENRICHMENT;
-<<<<<<< HEAD
-
-    /** The mean coverage of targets. */
-    public double MEAN_TARGET_COVERAGE;
-
-    /** The median coverage of targets. */
-    public double MEDIAN_TARGET_COVERAGE;
-
-    /** The maximum coverage of reads that mapped to target regions of an experiment. */
-    public long MAX_TARGET_COVERAGE;
-
-    /** The fraction of targets that did not reach coverage=1 over any base. */
-    public double ZERO_CVG_TARGETS_PCT;
-
-    /** The fraction of aligned bases that were filtered out because they were in reads marked as duplicates. */
-    public double PCT_EXC_DUPE;
-
-    /** The fraction of aligned bases that were filtered out because they were in reads with low mapping quality. */
-    public double PCT_EXC_MAPQ;
-
-    /** The fraction of aligned bases that were filtered out because they were of low base quality. */
-    public double PCT_EXC_BASEQ;
-
-    /** The fraction of aligned bases that were filtered out because they were the second observation from
-     *  an insert with overlapping reads. */
-    public double PCT_EXC_OVERLAP;
-
-    /** The fraction of aligned bases that were filtered out because they did not align over a target base. */
-    public double PCT_EXC_OFF_TARGET;
-
-    /**
-     * The fold over-coverage necessary to raise 80% of bases in "non-zero-cvg" targets to
-     * the mean coverage level in those targets.
-     */
-    public double FOLD_80_BASE_PENALTY;
-
-    /** The fraction of all target bases achieving 1X or greater coverage. */
-    public double PCT_TARGET_BASES_1X;
-    /** The fraction of all target bases achieving 2X or greater coverage. */
-    public double PCT_TARGET_BASES_2X;
-    /** The fraction of all target bases achieving 10X or greater coverage. */
-    public double PCT_TARGET_BASES_10X;
-    /** The fraction of all target bases achieving 20X or greater coverage. */
-    public double PCT_TARGET_BASES_20X;
-    /** The fraction of all target bases achieving 30X or greater coverage. */
-    public double PCT_TARGET_BASES_30X;
-    /** The fraction of all target bases achieving 40X or greater coverage. */
-    public double PCT_TARGET_BASES_40X;
-    /** The fraction of all target bases achieving 50X or greater coverage. */
-    public double PCT_TARGET_BASES_50X;
-    /** The fraction of all target bases achieving 100X or greater coverage. */
-    public double PCT_TARGET_BASES_100X;
-    public double PCT_TARGET_BASES_150X;
-    public double PCT_TARGET_BASES_200X;
-    public double PCT_TARGET_BASES_250X;
-    public double PCT_TARGET_BASES_300X;
-    public double PCT_TARGET_BASES_350X;
-    public double PCT_TARGET_BASES_400X;
-    public double PCT_TARGET_BASES_450X;
-    public double PCT_TARGET_BASES_500X;
-    public double PCT_TARGET_BASES_550X;
-    public double PCT_TARGET_BASES_600X;
-    public double PCT_TARGET_BASES_650X;
-    public double PCT_TARGET_BASES_700X;
-    public double PCT_TARGET_BASES_750X;
-    public double PCT_TARGET_BASES_800X;
-    public double PCT_TARGET_BASES_850X;
-    public double PCT_TARGET_BASES_900X;
-    public double PCT_TARGET_BASES_950X;
-    public double PCT_TARGET_BASES_1000X;
-    /**
-     * A measure of how undercovered <= 50% GC regions are relative to the mean. For each GC bin [0..50]
-     * we calculate a = % of target territory, and b = % of aligned reads aligned to these targets.
-     * AT DROPOUT is then abs(sum(a-b when a-b < 0)). E.g. if the value is 5% this implies that 5% of total
-     * reads that should have mapped to GC<=50% regions mapped elsewhere.
-     */
-    public double AT_DROPOUT;
-
-    /**
-     * A measure of how undercovered >= 50% GC regions are relative to the mean. For each GC bin [50..100]
-     * we calculate a = % of target territory, and b = % of aligned reads aligned to these targets.
-     * GC DROPOUT is then abs(sum(a-b when a-b < 0)). E.g. if the value is 5% this implies that 5% of total
-     * reads that should have mapped to GC>=50% regions mapped elsewhere.
-     */
-    public double GC_DROPOUT;
-
-    /** The theoretical HET SNP sensitivity. */
-    public double HET_SNP_SENSITIVITY;
-
-    /** The Phred Scaled Q Score of the theoretical HET SNP sensitivity. */
-    public double HET_SNP_Q;
-=======
->>>>>>> 3f22b398
 }
 
