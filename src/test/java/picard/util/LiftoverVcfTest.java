package picard.util;

import htsjdk.samtools.liftover.LiftOver;
import htsjdk.samtools.reference.FastaSequenceFile;
import htsjdk.samtools.reference.ReferenceSequence;
import htsjdk.samtools.util.CloseableIterator;
import htsjdk.samtools.util.CollectionUtil;
import htsjdk.samtools.util.IOUtil;
import htsjdk.samtools.util.Interval;
import htsjdk.variant.variantcontext.*;
import htsjdk.variant.vcf.VCFFileReader;
import org.testng.Assert;
import org.testng.annotations.AfterClass;
import org.testng.annotations.DataProvider;
import org.testng.annotations.Test;
import picard.cmdline.CommandLineProgramTest;
import picard.vcf.LiftoverVcf;
import picard.vcf.VcfTestUtils;

import java.io.Closeable;
import java.io.File;
import java.util.*;

/**
 * Test class for LiftoverVcf.
 * <p>
 * Created by ebanks on 8/11/15.
 */
public class LiftoverVcfTest extends CommandLineProgramTest {

    private static final File TEST_DATA_PATH = new File("testdata/picard/vcf/");
    private static final File CHAIN_FILE = new File(TEST_DATA_PATH, "test.over.chain");
    private static final File POSITIVE_CHAIN_FILE = new File(TEST_DATA_PATH, "test.positive.over.chain");
    private static final File TWO_INTERVAL_CHAIN_FILE = new File(TEST_DATA_PATH, "test.two.block.over.chain");

    private static final File CHAIN_FILE_WITH_BAD_CONTIG = new File(TEST_DATA_PATH, "test.over.badContig.chain");
    private static final File REFERENCE_FILE = new File(TEST_DATA_PATH, "dummy.reference.fasta");
    private static final File TWO_INTERVALS_REFERENCE_FILE = new File(TEST_DATA_PATH, "dummy.two.block.reference.fasta");

    private static final File OUTPUT_DATA_PATH = IOUtil.createTempDir("LiftoverVcfsTest", null);

    private final int CHAIN_SIZE = 540; // the length of the single chain in CHAIN_FILE

<<<<<<< HEAD
    final ReferenceSequence REFERENCE = new ReferenceSequence("chr1", 0,
            "CAAAAAAAAAACGTACGTACTCTCTCTCTACGT".getBytes());
    //       123456789 123456789 123456789 123

=======
>>>>>>> f591b304
    public String getCommandLineProgramName() {
        return LiftoverVcf.class.getSimpleName();
    }

    @AfterClass
    public void teardown() {
        IOUtil.deleteDirectoryTree(OUTPUT_DATA_PATH);
    }

    @DataProvider(name = "liftoverReverseStrand")
    public Object[][] liftoverReverseStrand() {
        return new Object[][]{
                {"testLiftoverBiallelicIndels.vcf", 5, 0},
                {"testLiftoverMultiallelicIndels.vcf", 0, 2},
                {"testLiftoverFailingVariants.vcf", 3, 0},
        };
    }

    @Test(dataProvider = "liftoverReverseStrand")
    public void testReverseComplementedIndels(final String filename, final int expectedPassing, final int expectedFailing) {
        final File liftOutputFile = new File(OUTPUT_DATA_PATH, "lift-delete-me.vcf");
        final File rejectOutputFile = new File(OUTPUT_DATA_PATH, "reject-delete-me.vcf");
        final File input = new File(TEST_DATA_PATH, filename);

        liftOutputFile.deleteOnExit();
        rejectOutputFile.deleteOnExit();

        final String[] args = new String[]{
                "INPUT=" + input.getAbsolutePath(),
                "OUTPUT=" + liftOutputFile.getAbsolutePath(),
                "REJECT=" + rejectOutputFile.getAbsolutePath(),
                "CHAIN=" + CHAIN_FILE,
                "REFERENCE_SEQUENCE=" + REFERENCE_FILE,
                "CREATE_INDEX=false"
        };
        Assert.assertEquals(runPicardCommandLine(args), 0);

        final VCFFileReader liftReader = new VCFFileReader(liftOutputFile, false);
        Assert.assertEquals(liftReader.iterator().stream().count(), expectedPassing, "The wrong number of variants was lifted over");

        final VCFFileReader rejectReader = new VCFFileReader(rejectOutputFile, false);
        Assert.assertEquals(rejectReader.iterator().stream().count(), expectedFailing, "The wrong number of variants was lifted over");
    }

    @Test
    public void testChangingInfoFields() {
        final String filename = "testLiftoverFailingVariants.vcf";
        final File liftOutputFile = new File(OUTPUT_DATA_PATH, "lift-delete-me.vcf");
        final File rejectOutputFile = new File(OUTPUT_DATA_PATH, "reject-delete-me.vcf");
        final File input = new File(TEST_DATA_PATH, filename);

        liftOutputFile.deleteOnExit();
        rejectOutputFile.deleteOnExit();

        final String[] args = new String[]{
                "INPUT=" + input.getAbsolutePath(),
                "OUTPUT=" + liftOutputFile.getAbsolutePath(),
                "REJECT=" + rejectOutputFile.getAbsolutePath(),
                "CHAIN=" + CHAIN_FILE,
                "REFERENCE_SEQUENCE=" + REFERENCE_FILE,
                "CREATE_INDEX=false"
        };
        Assert.assertEquals(runPicardCommandLine(args), 0);

        final VCFFileReader liftReader = new VCFFileReader(liftOutputFile, false);
        final CloseableIterator<VariantContext> iterator = liftReader.iterator();
        while (iterator.hasNext()) {
            final VariantContext vc = iterator.next();
            Assert.assertTrue(vc.hasAttribute("AF"));

            Assert.assertEquals(vc.hasAttribute(LiftoverUtils.SWAPPED_ALLELES), vc.hasAttribute("FLIPPED_AF"), vc.toString());
            Assert.assertEquals(!vc.hasAttribute(LiftoverUtils.SWAPPED_ALLELES), vc.hasAttribute("MAX_AF") && vc.getAttribute("MAX_AF") != null, vc.toString());

            if (vc.hasAttribute(LiftoverUtils.SWAPPED_ALLELES)) {
                final double af = vc.getAttributeAsDouble("AF", -1.0);
                final double flippedAf = vc.getAttributeAsDouble("FLIPPED_AF", -2.0);

                Assert.assertTrue(TestNGUtil.compareDoubleWithAccuracy(af, flippedAf, 0.01),
                        "Error while comparing AF. expected " + flippedAf + " but found " + af);

            }
        }
    }

    @DataProvider(name = "dataTestMissingContigInReference")
    public Object[][] dataTestHaplotypeProbabilitiesFromSequenceAddToProbs() {
        return new Object[][]{
                {false, LiftoverVcf.EXIT_CODE_WHEN_CONTIG_NOT_IN_REFERENCE},
                {true, 0}
        };
    }

    @Test(dataProvider = "dataTestMissingContigInReference")
    public void testMissingContigInReference(final boolean warnOnMissingContext, final int expectedReturnCode) {
        final File liftOutputFile = new File(OUTPUT_DATA_PATH, "lift-delete-me.vcf");
        final File rejectOutputFile = new File(OUTPUT_DATA_PATH, "reject-delete-me.vcf");
        final File input = new File(TEST_DATA_PATH, "testLiftoverUsingMissingContig.vcf");

        liftOutputFile.deleteOnExit();
        rejectOutputFile.deleteOnExit();

        // Test using WMC option
        final String[] argsWithWarnOnMissingContig = new String[]{
                "INPUT=" + input.getAbsolutePath(),
                "OUTPUT=" + liftOutputFile.getAbsolutePath(),
                "REJECT=" + rejectOutputFile.getAbsolutePath(),
                "CHAIN=" + CHAIN_FILE_WITH_BAD_CONTIG,
                "REFERENCE_SEQUENCE=" + REFERENCE_FILE,
                "CREATE_INDEX=false",
                "WMC=" + warnOnMissingContext
        };
        Assert.assertEquals(runPicardCommandLine(argsWithWarnOnMissingContig), expectedReturnCode);
    }

    @DataProvider(name = "dataTestWriteOriginalPosition")
    public Object[][] dataTestWriteOriginalPosition() {
        return new Object[][]{
                {false},
                {true}
        };
    }

    @Test(dataProvider = "dataTestWriteOriginalPosition")
    public void testWriteOriginalPosition(final boolean shouldWriteOriginalPosition) {
        final File liftOutputFile = new File(OUTPUT_DATA_PATH, "lift-delete-me.vcf");
        final File rejectOutputFile = new File(OUTPUT_DATA_PATH, "reject-delete-me.vcf");
        final File input = new File(TEST_DATA_PATH, "testLiftoverBiallelicIndels.vcf");

        liftOutputFile.deleteOnExit();
        rejectOutputFile.deleteOnExit();

        final String[] args = new String[]{
                "INPUT=" + input.getAbsolutePath(),
                "OUTPUT=" + liftOutputFile.getAbsolutePath(),
                "REJECT=" + rejectOutputFile.getAbsolutePath(),
                "CHAIN=" + CHAIN_FILE,
                "REFERENCE_SEQUENCE=" + REFERENCE_FILE,
                "CREATE_INDEX=false",
                "WRITE_ORIGINAL_POSITION=" + shouldWriteOriginalPosition
        };

        Assert.assertEquals(runPicardCommandLine(args), 0);

        try (final VCFFileReader liftReader = new VCFFileReader(liftOutputFile, false)) {
            for (final VariantContext vc : liftReader) {
                if (shouldWriteOriginalPosition) {
                    Assert.assertNotNull(vc.getAttribute(LiftoverVcf.ORIGINAL_CONTIG));
                    Assert.assertNotNull(vc.getAttribute(LiftoverVcf.ORIGINAL_START));
                } else {
                    Assert.assertFalse(vc.hasAttribute(LiftoverVcf.ORIGINAL_CONTIG));
                    Assert.assertFalse(vc.hasAttribute(LiftoverVcf.ORIGINAL_START));
                }
            }
        }
    }

<<<<<<< HEAD
    @Test
    public void testWriteVcfWithFlippedAlleles() {
        final File liftOutputFile = new File(OUTPUT_DATA_PATH, "lift-delete-me.vcf");
        final File rejectOutputFile = new File(OUTPUT_DATA_PATH, "reject-delete-me.vcf");
        final File input = new File(TEST_DATA_PATH, "testLiftoverMismatchingSnps.vcf");

        liftOutputFile.deleteOnExit();
        rejectOutputFile.deleteOnExit();

        final String[] args = new String[]{
                "INPUT=" + input.getAbsolutePath(),
                "OUTPUT=" + liftOutputFile.getAbsolutePath(),
                "REJECT=" + rejectOutputFile.getAbsolutePath(),
                "CHAIN=" + CHAIN_FILE,
                "REFERENCE_SEQUENCE=" + REFERENCE_FILE,
                "CREATE_INDEX=false"
        };

        Assert.assertEquals(runPicardCommandLine(args), 0);

        try (final VCFFileReader liftReader = new VCFFileReader(liftOutputFile, false)) {
            Assert.assertTrue(liftReader.getFileHeader().hasInfoLine(LiftoverUtils.SWAPPED_ALLELES));
            for (final VariantContext vc : liftReader) {
                Assert.assertFalse(vc.hasAttribute(LiftoverVcf.ORIGINAL_CONTIG));
                Assert.assertFalse(vc.hasAttribute(LiftoverVcf.ORIGINAL_START));

            }
        }
    }
=======
    private static final ReferenceSequence REFERENCE = new ReferenceSequence("chr1", 0, "CAAAAAAAAAACGTACGTACTCTCTCTCTACGT".getBytes());
    //       123456789 123456789 123456789 123
>>>>>>> f591b304

    @DataProvider(name = "indelFlipData")
    public Iterator<Object[]> indelFlipData() {

        final Allele RefCAA = Allele.create("CAA", true);
        final Allele RefGTT = Allele.create("GTT", true);
        final Allele RefACGT = Allele.create("ACGT", true);
        final Allele RefAACG = Allele.create("AACG", true);
        final Allele RefTTT = Allele.create("TTT", true);
        final Allele RefCG = Allele.create("CG", true);
        final Allele RefT = Allele.create("T", true);
        final Allele RefA = Allele.create("A", true);
        final Allele RefC = Allele.create("C", true);
        final Allele RefG = Allele.create("G", true);

        final Allele A = Allele.create("A", false);
        final Allele T = Allele.create("T", false);
        final Allele C = Allele.create("C", false);
        final Allele CG = Allele.create("CG", false);
        final Allele GA = Allele.create("GA", false);
        final Allele TC = Allele.create("TC", false);
        final Allele CAA = Allele.create("CAA", false);
        final Allele ACT = Allele.create("ACT", false);
        final Allele TTT = Allele.create("TTT", false);
        final Allele ATT = Allele.create("ATT", false);
        final Allele GTT = Allele.create("GTT", false);
        final Allele AAC = Allele.create("AAC", false);
        final Allele TAG = Allele.create("TAG", false);
        final Allele ACGT = Allele.create("ACGT", false);
        final Allele AACG = Allele.create("AACG", false);

        final List<Object[]> tests = new ArrayList<>();

        final VariantContextBuilder builder = new VariantContextBuilder().source("test1").chr("chr1");
        final GenotypeBuilder genotypeBuilder = new GenotypeBuilder("test1");
        final GenotypeBuilder resultGenotypeBuilder = new GenotypeBuilder("test1");
        final VariantContextBuilder result_builder = new VariantContextBuilder().source("test1").chr("chr1");

        // simple deletion
        // TTT*/T -> AAA*/A turns into left-aligned CAA*/C at position 1
        int start = CHAIN_SIZE - 3;
        int stop = start + 2;
        builder.start(start).stop(stop).alleles(CollectionUtil.makeList(RefTTT, T));
        result_builder.start(1).stop(3).alleles(CollectionUtil.makeList(RefCAA, C));

        genotypeBuilder.alleles(builder.getAlleles());
        resultGenotypeBuilder.alleles(result_builder.getAlleles());
        builder.genotypes(genotypeBuilder.make());
        result_builder.genotypes(resultGenotypeBuilder.make());

        tests.add(new Object[]{builder.make(), REFERENCE, result_builder.make()});

        //simple insertion
        // T*/TTT -> A*/AAA -> turns into left-aligned C*/CAA at position 1
        stop = start;
        builder.source("test2").alleles(CollectionUtil.makeList(RefT, TTT)).stop(stop);
        result_builder.alleles(CollectionUtil.makeList(RefC, CAA)).start(1).stop(1);
        genotypeBuilder.alleles(builder.getAlleles());
        resultGenotypeBuilder.alleles(result_builder.getAlleles());
        builder.genotypes(genotypeBuilder.make());
        result_builder.genotypes(resultGenotypeBuilder.make());

        tests.add(new Object[]{builder.make(), REFERENCE, result_builder.make()});

        builder.noGenotypes();
        result_builder.noGenotypes();

        // non-simple deletion
        //  ACGT(T)*/A(T) -> AACG(T)*/A(T)
        //       position of 13 ^ in result
        start = CHAIN_SIZE - 13;
        stop = start + 3;

        builder.source("test3").start(start).stop(stop).alleles(CollectionUtil.makeList(RefACGT, A));
        result_builder.start(CHAIN_SIZE - stop).stop(CHAIN_SIZE - start).alleles(CollectionUtil.makeList(RefAACG, A));
        genotypeBuilder.alleles(builder.getAlleles());
        resultGenotypeBuilder.alleles(result_builder.getAlleles());
        builder.genotypes(genotypeBuilder.make());
        result_builder.genotypes(resultGenotypeBuilder.make());
        tests.add(new Object[]{builder.make(), REFERENCE, result_builder.make()});

        //  "CAAAAAAAAAACG---CGTACTCTCTCTCTACGT" -- Allele A
        //  "CAAAAAAAAAACGacgCGTACTCTCTCTCTACGT" -- Allele B

        // is equivalent to

        //  "CAAAAAAAAA---ACGCGTACTCTCTCTCTACGT" -- Allele A
        //  "CAAAAAAAAAACGacgCGTACTCTCTCTCTACGT" -- Allele B

        // non-simple insertion
        // A(C)*/ACGT(C) -> G(T)*/GACG(T) -> gets moves 3 bases back due to left-aligning...
        //   position of 13 ^ in result
        // ...and becomes A->AACG at position 10

        start = CHAIN_SIZE - 13;
        stop = start;
        builder.source("test4").stop(stop).start(start).alleles(CollectionUtil.makeList(RefA, ACGT));
        result_builder.start(10).stop(10).alleles(CollectionUtil.makeList(RefA, AACG));
        genotypeBuilder.alleles(builder.getAlleles());
        resultGenotypeBuilder.alleles(result_builder.getAlleles());
        builder.genotypes(genotypeBuilder.make());
        result_builder.genotypes(resultGenotypeBuilder.make());
        tests.add(new Object[]{builder.make(), REFERENCE, result_builder.make()});

        // just outside of chain & contig, testing that we do not read into negative indices
        // or reference
        start = stop = CHAIN_SIZE;
        builder.source("test5").stop(stop).start(start).alleles(CollectionUtil.makeList(RefG, GTT));
        result_builder.start(1).stop(1).alleles(CollectionUtil.makeList(RefC, AAC));
        genotypeBuilder.alleles(builder.getAlleles());
        resultGenotypeBuilder.alleles(result_builder.getAlleles());
        builder.genotypes(genotypeBuilder.make());
        result_builder.genotypes(resultGenotypeBuilder.make());
        tests.add(new Object[]{builder.make(), REFERENCE, result_builder.make()});

        // outside of chain
        start = stop = CHAIN_SIZE + 1;
        builder.source("test6").stop(stop).start(start).alleles(CollectionUtil.makeList(RefA, ACGT));
        genotypeBuilder.alleles(builder.getAlleles());
        resultGenotypeBuilder.alleles(result_builder.getAlleles());
        builder.genotypes(genotypeBuilder.make());
        result_builder.genotypes(resultGenotypeBuilder.make());
        tests.add(new Object[]{builder.make(), REFERENCE, null});

        // MNP
        // GTT*(T)/ACGT(T) -> AAA(C)*/AACG(T) -> which is then normalized to A*/CG at position 11
        //               pos 11 ^ in the result
        start = CHAIN_SIZE - 11;
        stop = start + 2;
        builder.source("test7").stop(stop).start(start).alleles(CollectionUtil.makeList(RefGTT, ACGT));
        result_builder.start(11).stop(11).alleles(CollectionUtil.makeList(RefA, CG));
        genotypeBuilder.alleles(builder.getAlleles());
        resultGenotypeBuilder.alleles(result_builder.getAlleles());
        builder.genotypes(genotypeBuilder.make());
        result_builder.genotypes(resultGenotypeBuilder.make());
        tests.add(new Object[]{builder.make(), REFERENCE, result_builder.make()});

        // MNP
        // ACGT*(T)/ATT*(T) -> AACG(T)*/AAA(T) -> by normalization CG(T)*/A(T)
        //                 pos 13 ^ in the result
        start = CHAIN_SIZE - 13;
        stop = start + 3;
        builder.source("test8").stop(stop).start(start).alleles(CollectionUtil.makeList(RefACGT, ATT));
        result_builder.start(CHAIN_SIZE - stop + 2).stop(CHAIN_SIZE - stop + 3).alleles(CollectionUtil.makeList(RefCG, A));
        genotypeBuilder.alleles(builder.getAlleles());
        resultGenotypeBuilder.alleles(result_builder.getAlleles());
        builder.genotypes(genotypeBuilder.make());
        result_builder.genotypes(resultGenotypeBuilder.make());
        tests.add(new Object[]{builder.make(), REFERENCE, result_builder.make()});

        // needs left-aligning
        //  T->TAG       --> T(A)/TCT(A) -> by normalization A/ACT @ 19
        //    position 29    ^
        start = CHAIN_SIZE - 29;
        stop = start;
        builder.source("test9").stop(stop).start(start).alleles(CollectionUtil.makeList(RefT, TAG));
        result_builder.start(19).stop(19).alleles(CollectionUtil.makeList(RefA, ACT));
        genotypeBuilder.alleles(builder.getAlleles());
        resultGenotypeBuilder.alleles(result_builder.getAlleles());
        builder.genotypes(genotypeBuilder.make());
        result_builder.genotypes(resultGenotypeBuilder.make());
        tests.add(new Object[]{builder.make(), REFERENCE, result_builder.make()});

        // insertion at end of section
        // a test that converts the initial C to a AC which requires
        // code in LiftOver::extendOneBase(., false)
        //
        // G*(.)/GA(.) -> .(C)/.T(C) but that's not legal, so
        // -> C/TC
        start = CHAIN_SIZE;
        stop = CHAIN_SIZE;

        builder.source("test10").start(start).stop(stop).alleles(CollectionUtil.makeList(RefG, GA));
        result_builder.start(1).stop(1).alleles(CollectionUtil.makeList(RefC, TC));
        genotypeBuilder.alleles(builder.getAlleles());
        resultGenotypeBuilder.alleles(result_builder.getAlleles());
        builder.genotypes(genotypeBuilder.make());
        result_builder.genotypes(resultGenotypeBuilder.make());
        tests.add(new Object[]{builder.make(), REFERENCE, result_builder.make()});

        // insertion at end of section
        // a test that converts the initial C to a AC which requires
        // code in LiftOver::extendOneBase(., false)
        //
        // G*(.)/GG(.) -> .(C)/.C(C) but that's not legal, so
        // -> C/CC
        start = CHAIN_SIZE;
        stop = CHAIN_SIZE;

        builder.source("test11").start(start).stop(stop).alleles(CollectionUtil.makeList(RefG, Allele.create("GG")));
        result_builder.start(1).stop(1).alleles(CollectionUtil.makeList(RefC, Allele.create("CC")));
        genotypeBuilder.alleles(builder.getAlleles());
        resultGenotypeBuilder.alleles(result_builder.getAlleles());
        builder.genotypes(genotypeBuilder.make());
        result_builder.genotypes(resultGenotypeBuilder.make());
        tests.add(new Object[]{builder.make(), REFERENCE, result_builder.make()});

        // insertion at end of section
        // a test that converts the initial C to a AC which requires
        // code in LiftOver::extendOneBase(., false)
        //
        // improperly aligned
        // TTTT(G)->TTTTG(G) -> C/CC
        start = CHAIN_SIZE - 4;
        stop = CHAIN_SIZE - 1;

        builder.source("test12").start(start).stop(stop).alleles(CollectionUtil.makeList(Allele.create("TTTT", true), Allele.create("TTTTG")));
        result_builder.start(1).stop(1).alleles(CollectionUtil.makeList(RefC, Allele.create("CC")));
        genotypeBuilder.alleles(builder.getAlleles());
        resultGenotypeBuilder.alleles(result_builder.getAlleles());
        builder.genotypes(genotypeBuilder.make());
        result_builder.genotypes(resultGenotypeBuilder.make());
        tests.add(new Object[]{builder.make(), REFERENCE, result_builder.make()});

        return tests.iterator();
    }

    @Test(dataProvider = "indelFlipData")
    public void testFlipIndel(final VariantContext source, final ReferenceSequence reference, final VariantContext result) {

        final LiftOver liftOver = new LiftOver(CHAIN_FILE);
        final Interval originalLocus = new Interval(source.getContig(), source.getStart(), source.getEnd());
        final Interval target = liftOver.liftOver(originalLocus);
        if (target != null && !target.isNegativeStrand()) {
            throw new RuntimeException("not reversed");
        }

        final VariantContext flipped = LiftoverUtils.liftVariant(source, target, reference, false);

        VcfTestUtils.assertEquals(flipped, result);
    }

    @DataProvider(name = "snpWithChangedRef")
    public Iterator<Object[]> snpWithChangedRef() {

        final Allele RefT = Allele.create("T", true);
        final Allele RefA = Allele.create("A", true);
        final Allele RefC = Allele.create("C", true);
        final Allele RefG = Allele.create("G", true);

        final Allele A = Allele.create("A", false);
        final Allele T = Allele.create("T", false);
        final Allele C = Allele.create("C", false);
        final Allele G = Allele.create("G", false);

        final List<Object[]> tests = new ArrayList<>();

        final int CHAIN_SIZE = 540; // the length of the single chain in POSITIVE_CHAIN_FILE

        final VariantContextBuilder builder = new VariantContextBuilder().source("test1").chr("chr1");
        final GenotypeBuilder genotypeBuilder = new GenotypeBuilder("test1");
        final GenotypeBuilder resultGenotypeBuilder = new GenotypeBuilder("test1");
        final VariantContextBuilder result_builder = new VariantContextBuilder().source("test1").chr("chr1");

        // simple snp
        int start = 12;
        int stop = 12;
        builder.start(start).stop(stop).alleles(CollectionUtil.makeList(RefA, C));
        result_builder.start(start).stop(stop).alleles(CollectionUtil.makeList(A, RefC));

        genotypeBuilder.alleles(builder.getAlleles()).AD(new int[]{5, 4}).PL(new int[]{40, 0, 60});
        resultGenotypeBuilder.alleles(result_builder.getAlleles()).AD(new int[]{4, 5}).PL(new int[]{60, 0, 40});

        builder.genotypes(genotypeBuilder.make());
        result_builder.genotypes(resultGenotypeBuilder.make());

        tests.add(new Object[]{builder.make(), REFERENCE, result_builder.make()});

        builder.start(start).stop(stop).alleles(CollectionUtil.makeList(RefA, C));
        result_builder.start(start).stop(stop).alleles(CollectionUtil.makeList(RefC, A));

        genotypeBuilder.alleles(Arrays.asList(C, C)).AD(new int[]{0, 10}).PL(new int[]{400, 40, 0});
        resultGenotypeBuilder.alleles(Arrays.asList(RefC, RefC)).AD(new int[]{10, 0}).PL(new int[]{0, 40, 400});

        builder.genotypes(genotypeBuilder.make());
        result_builder.genotypes(resultGenotypeBuilder.make());

        tests.add(new Object[]{builder.make(), REFERENCE, result_builder.make()});
        return tests.iterator();
    }

    @Test(dataProvider = "snpWithChangedRef")
    public void snpWithChangedRef(final VariantContext source, final ReferenceSequence reference, final VariantContext result) {

        final LiftOver liftOver = new LiftOver(POSITIVE_CHAIN_FILE);
        final Interval originalLocus = new Interval(source.getContig(), source.getStart(), source.getEnd());
        final Interval target = liftOver.liftOver(originalLocus);

        final VariantContext flipped = LiftoverUtils.swapRefAlt(source, LiftoverUtils.DEFAULT_TAGS_TO_REVERSE, LiftoverUtils.DEFAULT_TAGS_TO_DROP);

        VcfTestUtils.assertEquals(flipped, result);
    }

    @DataProvider(name = "leftAlignAllelesData")
    public Iterator<Object[]> leftAlignAllelesData() {

        final Allele RefG = Allele.create("G", true);
        final Allele A = Allele.create("A", false);

        final Allele RefA = Allele.create("A", true);
        final Allele RefC = Allele.create("C", true);
        final Allele RefAA = Allele.create("AA", true);
        final Allele RefAC = Allele.create("AC", true);
        final Allele RefCA = Allele.create("CA", true);
        final Allele RefCT = Allele.create("CT", true);
        final Allele RefTC = Allele.create("TC", true);
        final Allele RefACT = Allele.create("ACT", true);
        final Allele RefCTCT = Allele.create("CTCT", true);
        final Allele RefTCTC = Allele.create("TCTC", true);

        final Allele AA = Allele.create("AA", false);
        final Allele C = Allele.create("C", false);
        final Allele CA = Allele.create("CA", false);
        final Allele ACT = Allele.create("ACT", false);
        final Allele CTCT = Allele.create("CTCT", false);
        final Allele TCTC = Allele.create("TCTC", false);
        final Allele CT = Allele.create("CT", false);
        final Allele TC = Allele.create("TC", false);

        final Allele T = Allele.create("T", false);

        final List<Object[]> tests = new ArrayList<>();

        final VariantContextBuilder builder = new VariantContextBuilder().source("test1").chr("chr1");
        final VariantContextBuilder result_builder = new VariantContextBuilder().source("test1").chr("chr1");
        final GenotypeBuilder genotypeBuilder = new GenotypeBuilder("test1");
        final GenotypeBuilder resultGenotypeBuilder = new GenotypeBuilder("test1");

        // left aligning at the edge of the reference
        // simple SNP
        // CAAA*/CCAAA -> C->CC
        int start = 1;
        int stop = 4;
        builder.start(start).stop(stop).alleles(CollectionUtil.makeList(Allele.create("CAAA", true), Allele.create("CCAAA")));

        result_builder.start(1).stop(1).alleles(CollectionUtil.makeList(RefC, Allele.create("CC")));
        genotypeBuilder.alleles(builder.getAlleles());
        resultGenotypeBuilder.alleles(result_builder.getAlleles());
        builder.genotypes(genotypeBuilder.make());
        result_builder.genotypes(resultGenotypeBuilder.make());

        tests.add(new Object[]{builder.make(), REFERENCE, result_builder.make()});

        // simple SNP
        // G*/A -> G/A
        start = 13;
        stop = start;
        builder.source("test1_5");
        builder.start(start).stop(stop).alleles(CollectionUtil.makeList(RefG, A));
        result_builder.start(stop).stop(start).alleles(CollectionUtil.makeList(RefG, A));
        genotypeBuilder.alleles(builder.getAlleles());
        resultGenotypeBuilder.alleles(result_builder.getAlleles());
        builder.genotypes(genotypeBuilder.make());
        result_builder.genotypes(resultGenotypeBuilder.make());
        tests.add(new Object[]{builder.make(), REFERENCE, result_builder.make()});

<<<<<<< HEAD
        for (start = 1; start <= REFERENCE.getBases().length; start++) {
            builder.source("test2-" + start);
=======
        builder.source("test2");
        for (start = 1; start <= REFERENCE.getBases().length; start++) {
>>>>>>> f591b304
            builder.start(start).stop(start);
            builder.alleles(CollectionUtil.makeList(
                    Allele.create(REFERENCE.getBaseString().substring(start - 1, start), true),
                    REFERENCE.getBaseString().charAt(start - 1) == 'A' ? T : A));

            genotypeBuilder.alleles(builder.getAlleles());
            resultGenotypeBuilder.alleles(result_builder.getAlleles());
            builder.genotypes(genotypeBuilder.make());
            result_builder.genotypes(resultGenotypeBuilder.make());
            tests.add(new Object[]{builder.make(), REFERENCE, builder.make()});
        }

        // AA/A in initial polyA repeat -> CA/C at the beginning
        result_builder.start(1).stop(2).alleles(CollectionUtil.makeList(RefCA, C));
        for (start = 2; start <= 10; start++) {
            builder.source("test3-" + start);
            builder.start(start).stop(start + 1);
            builder.alleles(CollectionUtil.makeList(
                    RefAA, A));

            genotypeBuilder.alleles(builder.getAlleles());
            resultGenotypeBuilder.alleles(result_builder.getAlleles());
            builder.genotypes(genotypeBuilder.make());
            result_builder.genotypes(resultGenotypeBuilder.make());
            tests.add(new Object[]{builder.make(), REFERENCE, result_builder.make()});
        }

        // A/AA in initial polyA repeat -> C/CA at the beginning
        result_builder.start(1).stop(1).alleles(CollectionUtil.makeList(RefC, CA));
        for (start = 2; start <= 11; start++) {
            builder.source("test4-" + start);
            builder.start(start).stop(start);
            builder.alleles(CollectionUtil.makeList(
                    RefA, AA));

            genotypeBuilder.alleles(builder.getAlleles());
            resultGenotypeBuilder.alleles(result_builder.getAlleles());
            builder.genotypes(genotypeBuilder.make());
            result_builder.genotypes(resultGenotypeBuilder.make());
            tests.add(new Object[]{builder.make(), REFERENCE, result_builder.make()});
        }

        //CT/CTCT -> A/ACT in CT repeat region
        result_builder.start(19).stop(19).alleles(CollectionUtil.makeList(RefA, ACT));
        for (start = 20; start <= 27; start += 2) {
            builder.source("test5-" + start);
            builder.start(start).stop(start + 1);
            builder.alleles(CollectionUtil.makeList(
                    RefCT, CTCT));

            genotypeBuilder.alleles(builder.getAlleles());
            resultGenotypeBuilder.alleles(result_builder.getAlleles());
            builder.genotypes(genotypeBuilder.make());
            result_builder.genotypes(resultGenotypeBuilder.make());
            tests.add(new Object[]{builder.make(), REFERENCE, result_builder.make()});
        }

        //TC/TCTC -> A/ACT in CT repeat region
        for (start = 21; start < 29; start += 2) {
            builder.source("test6-" + start);
            builder.start(start).stop(start + 1);
            builder.alleles(CollectionUtil.makeList(
                    RefTC, TCTC));

            genotypeBuilder.alleles(builder.getAlleles());
            resultGenotypeBuilder.alleles(result_builder.getAlleles());
            builder.genotypes(genotypeBuilder.make());
            result_builder.genotypes(resultGenotypeBuilder.make());
            tests.add(new Object[]{builder.make(), REFERENCE, result_builder.make()});
        }

        //CTCT/CT -> ACT/A in CT repeat region
        result_builder.start(19).stop(21).alleles(CollectionUtil.makeList(RefACT, A));
        for (start = 20; start <= 27; start += 2) {
            builder.source("test7-" + start);
            builder.start(start).stop(start + 3);
            builder.alleles(CollectionUtil.makeList(
                    RefCTCT, CT));

            genotypeBuilder.alleles(builder.getAlleles());
            resultGenotypeBuilder.alleles(result_builder.getAlleles());
            builder.genotypes(genotypeBuilder.make());
            result_builder.genotypes(resultGenotypeBuilder.make());
            tests.add(new Object[]{builder.make(), REFERENCE, result_builder.make()});
        }

        //TCTC/TC-> ACT/A in CT repeat region
        for (start = 21; start < 27; start += 2) {
            builder.start(start).stop(start + 3);
            builder.alleles(CollectionUtil.makeList(
                    RefTCTC, TC));
            builder.source("test8-" + start);

            genotypeBuilder.alleles(builder.getAlleles());
            resultGenotypeBuilder.alleles(result_builder.getAlleles());
            builder.genotypes(genotypeBuilder.make());
            result_builder.genotypes(resultGenotypeBuilder.make());
            tests.add(new Object[]{builder.make(), REFERENCE, result_builder.make()});
        }

        // for ease of reading, here's the reference sequence
        // "CAAAAAAAAAACGTACGTACTCTCTCTCTACGT"
        //  123456789 123456789 123456789 123

        result_builder.alleles("AACGT", "A").start(10).stop(14);
        for (start = 10; start < 17; start++) {
            for (stop = start + 4; stop < 20; stop++) {
                builder.source("test9-" + start + "-" + stop);
                builder.alleles(
                        // -1 here due to reference string being 0-based.
                        REFERENCE.getBaseString().substring(start - 1, stop + 1 - 1),
                        REFERENCE.getBaseString().substring(start - 1, stop - 3 - 1)).start(start).stop(stop);
                genotypeBuilder.alleles(builder.getAlleles());
                resultGenotypeBuilder.alleles(result_builder.getAlleles());
                builder.genotypes(genotypeBuilder.make());
                result_builder.genotypes(resultGenotypeBuilder.make());
                tests.add(new Object[]{builder.make(), REFERENCE, result_builder.make()});
            }
        }

        // test vc with genotypes:

        result_builder.start(10).stop(14).alleles("AACGT", "A", "AACG", "AACGTACGT");
        builder.start(9).stop(18).alleles("AAACGTACGT", "AAACGT", "AAACGACGT", "AAACGTACGTACGT");
        final Collection<Genotype> genotypes = new ArrayList<>();
        final Collection<Genotype> results_genotypes = new ArrayList<>();
        final GenotypeBuilder gBuilder = new GenotypeBuilder();

        for (int sample = 1; sample < 4; sample++) {
            builder.source("test10-" + start);
            gBuilder.name("sample" + sample)
                    .alleles(CollectionUtil.makeList(builder.getAlleles().get(0), builder.getAlleles().get(sample)));
            genotypes.add(gBuilder.make());
            gBuilder.alleles(CollectionUtil.makeList(result_builder.getAlleles().get(0), result_builder.getAlleles().get(sample)));
            results_genotypes.add(gBuilder.make());
        }

        gBuilder.name("sample_non_ref_het")
                .alleles(CollectionUtil.makeList(builder.getAlleles().get(1), builder.getAlleles().get(2)));
        genotypes.add(gBuilder.make());
        gBuilder.alleles(CollectionUtil.makeList(result_builder.getAlleles().get(1), result_builder.getAlleles().get(2)));
        results_genotypes.add(gBuilder.make());

        builder.genotypes(genotypes);
        result_builder.genotypes(results_genotypes);

        builder.source("test12");
        tests.add(new Object[]{builder.make(), REFERENCE, result_builder.make()});

        return tests.iterator();
    }

    @Test(dataProvider = "leftAlignAllelesData")
    public void testLeftAlignVariants(final VariantContext source, final ReferenceSequence reference, final VariantContext result) {
        VariantContextBuilder vcb = new VariantContextBuilder(source);

        LiftoverUtils.leftAlignVariant(vcb, source.getStart(), source.getEnd(), source.getAlleles(), reference);
        vcb.genotypes(LiftoverUtils.fixGenotypes(source.getGenotypes(), source.getAlleles(), vcb.getAlleles()));

        VcfTestUtils.assertEquals(vcb.make(), result);
    }

    @DataProvider(name = "indelNoFlipData")
    public Iterator<Object[]> indelNoFlipData() {

        final VariantContextBuilder builder = new VariantContextBuilder().source("test1").chr("chr1");
        final VariantContextBuilder result_builder = new VariantContextBuilder().source("test1").chr("chr1");
        final GenotypeBuilder genotypeBuilder = new GenotypeBuilder("test1");
        final GenotypeBuilder resultGenotypeBuilder = new GenotypeBuilder("test1");
        final List<Object[]> tests = new ArrayList<>();

        // some more tests with a more complicated chain File. this one has 2 intervals in the relevant block
        // the cigar string would be 540M5I500M5D40M (if chains were written using cigar strings....)

        final Allele AAAARef = Allele.create("AAAA", true);
        final Allele AAA = Allele.create("AAA", false);
        final Allele CAAARef = Allele.create("CAAA", true);
        final Allele CAA = Allele.create("CAA", false);
        final Allele ARef = Allele.create("A", true);
        final Allele A = Allele.create("A", false);
        final Allele CRef = Allele.create("C", true);
        final Allele T = Allele.create("T", false);

        int start = 1;
        int stop = 4;
        int offset;

        final ReferenceSequence twoIntervalChainReference = new FastaSequenceFile(TWO_INTERVALS_REFERENCE_FILE, false).nextSequence();

        final LiftOver liftOver = new LiftOver(TWO_INTERVAL_CHAIN_FILE);

        // trivial snp
        builder.source("test1");
        builder.start(1).stop(1).alleles(CollectionUtil.makeList(CRef, A));
        result_builder.start(1).stop(1).alleles(CollectionUtil.makeList(CRef, A));
        genotypeBuilder.alleles(builder.getAlleles());
        resultGenotypeBuilder.alleles(result_builder.getAlleles());
        builder.genotypes(genotypeBuilder.make());
        result_builder.genotypes(resultGenotypeBuilder.make());
        tests.add(new Object[]{liftOver, twoIntervalChainReference, builder.make(), result_builder.make()});

        // trivial case indel
        builder.source("test2");
        builder.start(start).stop(stop).alleles(CollectionUtil.makeList(CAAARef, CAA));
        result_builder.start(1).stop(4).alleles(CollectionUtil.makeList(CAAARef, CAA));
        genotypeBuilder.alleles(builder.getAlleles());
        resultGenotypeBuilder.alleles(result_builder.getAlleles());
        builder.genotypes(genotypeBuilder.make());
        result_builder.genotypes(resultGenotypeBuilder.make());
        tests.add(new Object[]{liftOver, twoIntervalChainReference, builder.make(), result_builder.make()});

        // near end of interval indel
        builder.source("test3");
        builder.start(537).stop(540).alleles(CollectionUtil.makeList(AAAARef, AAA));
        result_builder.start(537).stop(540).alleles(CollectionUtil.makeList(AAAARef, AAA));
        genotypeBuilder.alleles(builder.getAlleles());
        resultGenotypeBuilder.alleles(result_builder.getAlleles());
        builder.genotypes(genotypeBuilder.make());
        result_builder.genotypes(resultGenotypeBuilder.make());
        tests.add(new Object[]{liftOver, twoIntervalChainReference, builder.make(), result_builder.make()});

        // near end of interval snp
        builder.source("test4");
        builder.start(540).stop(540).alleles(CollectionUtil.makeList(ARef, T));
        result_builder.start(540).stop(540).alleles(CollectionUtil.makeList(ARef, T));
        genotypeBuilder.alleles(builder.getAlleles());
        resultGenotypeBuilder.alleles(result_builder.getAlleles());
        builder.genotypes(genotypeBuilder.make());
        result_builder.genotypes(resultGenotypeBuilder.make());
        tests.add(new Object[]{liftOver, twoIntervalChainReference, builder.make(), result_builder.make()});

        // straddling chains indel
        builder.source("test5");
        builder.start(538).stop(541).alleles(CollectionUtil.makeList(AAAARef, AAA));
        result_builder.start(537).stop(540).alleles(CollectionUtil.makeList(AAAARef, AAA));
        genotypeBuilder.alleles(builder.getAlleles());
        resultGenotypeBuilder.alleles(result_builder.getAlleles());
        builder.genotypes(genotypeBuilder.make());
        result_builder.genotypes(resultGenotypeBuilder.make());
        tests.add(new Object[]{liftOver, twoIntervalChainReference, builder.make(), null});

        // near start of second interval snp
        builder.source("test6");
        start = 541;
        offset = 5;
        builder.start(start).stop(start).alleles(CollectionUtil.makeList(ARef, T));
        result_builder.start(start + offset).stop(start + offset).alleles(CollectionUtil.makeList(ARef, T));
        genotypeBuilder.alleles(builder.getAlleles());
        resultGenotypeBuilder.alleles(result_builder.getAlleles());
        builder.genotypes(genotypeBuilder.make());
        result_builder.genotypes(resultGenotypeBuilder.make());
        tests.add(new Object[]{liftOver, twoIntervalChainReference, builder.make(), result_builder.make()});

        // near start of second interval indel
        builder.source("test7");
        builder.start(start).stop(start).alleles(CollectionUtil.makeList(ARef, T));
        result_builder.start(start + offset).stop(start + offset).alleles(CollectionUtil.makeList(ARef, T));
        genotypeBuilder.alleles(builder.getAlleles());
        resultGenotypeBuilder.alleles(result_builder.getAlleles());
        builder.genotypes(genotypeBuilder.make());
        result_builder.genotypes(resultGenotypeBuilder.make());
        tests.add(new Object[]{liftOver, twoIntervalChainReference, builder.make(), result_builder.make()});

        // near end of second interval snp
        builder.source("test8");
        start = 1040;
        offset = 5;
        builder.start(start).stop(start).alleles(CollectionUtil.makeList(ARef, T));
        result_builder.start(start + offset).stop(start + offset).alleles(CollectionUtil.makeList(ARef, T));
        genotypeBuilder.alleles(builder.getAlleles());
        resultGenotypeBuilder.alleles(result_builder.getAlleles());
        builder.genotypes(genotypeBuilder.make());
        result_builder.genotypes(resultGenotypeBuilder.make());
        tests.add(new Object[]{liftOver, twoIntervalChainReference, builder.make(), result_builder.make()});

        // near end of second interval indel
        builder.source("test9");
        start = 1037;
        stop = 1040;
        builder.start(start).stop(stop).alleles(CollectionUtil.makeList(AAAARef, AAA));
        result_builder.start(start + offset).stop(stop + offset).alleles(CollectionUtil.makeList(AAAARef, AAA));
        genotypeBuilder.alleles(builder.getAlleles());
        resultGenotypeBuilder.alleles(result_builder.getAlleles());
        builder.genotypes(genotypeBuilder.make());
        result_builder.genotypes(resultGenotypeBuilder.make());
        tests.add(new Object[]{liftOver, twoIntervalChainReference, builder.make(), result_builder.make()});

        // straddling interval indel
        builder.source("test9");
        start = 1038;
        stop = 1041;
        builder.start(start).stop(stop).alleles(CollectionUtil.makeList(AAAARef, AAA));
        genotypeBuilder.alleles(builder.getAlleles());
        resultGenotypeBuilder.alleles(result_builder.getAlleles());
        builder.genotypes(genotypeBuilder.make());
        result_builder.genotypes(resultGenotypeBuilder.make());
        tests.add(new Object[]{liftOver, twoIntervalChainReference, builder.make(), null});

        // straddling interval indel
        builder.source("test10");
        start = 1045;
        stop = 1048;
        builder.start(start).stop(stop).alleles(CollectionUtil.makeList(AAAARef, AAA));
        genotypeBuilder.alleles(builder.getAlleles());
        resultGenotypeBuilder.alleles(result_builder.getAlleles());
        builder.genotypes(genotypeBuilder.make());
        result_builder.genotypes(resultGenotypeBuilder.make());
        tests.add(new Object[]{liftOver, twoIntervalChainReference, builder.make(), null});

        // vanishing snp
        builder.source("test11");
        start = 1045;
        stop = 1045;
        builder.start(start).stop(stop).alleles(CollectionUtil.makeList(ARef, T));
        genotypeBuilder.alleles(builder.getAlleles());
        resultGenotypeBuilder.alleles(result_builder.getAlleles());
        builder.genotypes(genotypeBuilder.make());
        result_builder.genotypes(resultGenotypeBuilder.make());
        tests.add(new Object[]{liftOver, twoIntervalChainReference, builder.make(), null});

        //  after second interval indel
        builder.source("test12");
        start = 1046;
        stop = 1049;
        offset = 0;
        builder.start(start).stop(stop).alleles(CollectionUtil.makeList(AAAARef, AAA));
        result_builder.start(start + offset).stop(stop + offset).alleles(CollectionUtil.makeList(AAAARef, AAA));
        genotypeBuilder.alleles(builder.getAlleles());
        resultGenotypeBuilder.alleles(result_builder.getAlleles());
        builder.genotypes(genotypeBuilder.make());
        result_builder.genotypes(resultGenotypeBuilder.make());
        tests.add(new Object[]{liftOver, twoIntervalChainReference, builder.make(), result_builder.make()});

        // near start of second interval snp
        builder.source("test13");
        start = 1046;
        builder.start(start).stop(start).alleles(CollectionUtil.makeList(ARef, T));
        result_builder.start(start + offset).stop(start + offset).alleles(CollectionUtil.makeList(ARef, T));
        genotypeBuilder.alleles(builder.getAlleles());
        resultGenotypeBuilder.alleles(result_builder.getAlleles());
        builder.genotypes(genotypeBuilder.make());
        result_builder.genotypes(resultGenotypeBuilder.make());
        tests.add(new Object[]{liftOver, twoIntervalChainReference, builder.make(), result_builder.make()});

        return tests.iterator();
    }

    @Test(dataProvider = "indelNoFlipData")
    public void testLiftOverSimpleIndels(final LiftOver liftOver, final ReferenceSequence reference, final VariantContext source, final VariantContext result) {

        final Interval target = liftOver.liftOver(new Interval(source.getContig(), source.getStart(), source.getEnd()), .95);

        VariantContextBuilder vcb = LiftoverUtils.liftSimpleVariantContext(source, target);
        VcfTestUtils.assertEquals(vcb == null ? null : vcb.make(), result);
    }

    @DataProvider(name = "noCallAndSymbolicData")
    public Iterator<Object[]> noCallAndSymbolicData() {

        final VariantContextBuilder builder = new VariantContextBuilder().source("test1").chr("chr1");
        final VariantContextBuilder result_builder = new VariantContextBuilder().source("test1").chr("chr1");
        final GenotypeBuilder genotypeBuilder = new GenotypeBuilder("test1");
        final GenotypeBuilder resultGenotypeBuilder = new GenotypeBuilder("test1");
        final List<Object[]> tests = new ArrayList<>();

        final Allele CRef = Allele.create("C", true);
        final Allele GRef = Allele.create("G", true);
        final Allele T = Allele.create("T", false);
        final Allele A = Allele.create("A", false);
        final Allele DEL = Allele.create("*", false);

        final LiftOver liftOver = new LiftOver(TWO_INTERVAL_CHAIN_FILE);
        final LiftOver liftOverRC = new LiftOver(CHAIN_FILE);

        builder.source("test1");
        int start = 10;
        builder.start(start).stop(start).alleles(CollectionUtil.makeList(CRef, T));
        result_builder.start(start).stop(start).alleles(CollectionUtil.makeList(CRef, T));
        genotypeBuilder.alleles(CollectionUtil.makeList(Allele.create("."), Allele.create(".")));
        resultGenotypeBuilder.alleles(CollectionUtil.makeList(Allele.create("."), Allele.create(".")));
        builder.genotypes(genotypeBuilder.make());
        result_builder.genotypes(resultGenotypeBuilder.make());

        tests.add(new Object[]{liftOver, builder.make(), result_builder.make(), false});

        builder.source("test2");
        builder.start(start).stop(start).alleles(CollectionUtil.makeList(CRef, T, DEL));
        result_builder.start(start).stop(start).alleles(CollectionUtil.makeList(CRef, T, DEL));
        genotypeBuilder.alleles(CollectionUtil.makeList(T, DEL));
        resultGenotypeBuilder.alleles(CollectionUtil.makeList(T, DEL));
        builder.genotypes(genotypeBuilder.make());
        result_builder.genotypes(resultGenotypeBuilder.make());

        tests.add(new Object[]{liftOver, builder.make(), result_builder.make(), false});

        //reverse complement
        builder.source("test3");
        int offset = 3;
        start = CHAIN_SIZE - offset;
        int liftedStart = 1 + offset;
        builder.start(start).stop(start).alleles(CollectionUtil.makeList(CRef, T, DEL));
        result_builder.start(liftedStart).stop(liftedStart).alleles(CollectionUtil.makeList(GRef, A, DEL));

        genotypeBuilder.alleles(CollectionUtil.makeList(T, DEL));
        resultGenotypeBuilder.alleles(CollectionUtil.makeList(A, DEL));
        builder.genotypes(genotypeBuilder.make());
        result_builder.genotypes(resultGenotypeBuilder.make());

        tests.add(new Object[]{liftOverRC, builder.make(), result_builder.make(), true});

        builder.source("test4");
        offset = 4;
        start = CHAIN_SIZE - offset;
        liftedStart = 1 + offset;
        builder.start(start).stop(start).alleles(CollectionUtil.makeList(CRef, T));
        result_builder.start(liftedStart).stop(liftedStart).alleles(CollectionUtil.makeList(GRef, A));

        genotypeBuilder.alleles(CollectionUtil.makeList(T, Allele.NO_CALL));
        resultGenotypeBuilder.alleles(CollectionUtil.makeList(A, Allele.NO_CALL));
        builder.genotypes(genotypeBuilder.make());
        result_builder.genotypes(resultGenotypeBuilder.make());

        tests.add(new Object[]{liftOverRC, builder.make(), result_builder.make(), true});

        return tests.iterator();
    }

    @Test(dataProvider = "noCallAndSymbolicData")
    public void testLiftOverNoCallAndSymbolic(final LiftOver liftOver, final VariantContext source, final VariantContext result, final boolean expectReversed) {

        final Interval target = liftOver.liftOver(new Interval(source.getContig(), source.getStart(), source.getEnd()), .95);

        Assert.assertEquals(target.isNegativeStrand(), expectReversed);

        VariantContext vc = LiftoverUtils.liftVariant(source, target, REFERENCE, true);
        VcfTestUtils.assertEquals(vc, result);

        Assert.assertEquals(vc.getAttribute(LiftoverVcf.ORIGINAL_CONTIG), source.getContig());
        Assert.assertEquals(vc.getAttribute(LiftoverVcf.ORIGINAL_START), source.getStart());
    }
}<|MERGE_RESOLUTION|>--- conflicted
+++ resolved
@@ -41,13 +41,10 @@
 
     private final int CHAIN_SIZE = 540; // the length of the single chain in CHAIN_FILE
 
-<<<<<<< HEAD
     final ReferenceSequence REFERENCE = new ReferenceSequence("chr1", 0,
             "CAAAAAAAAAACGTACGTACTCTCTCTCTACGT".getBytes());
     //       123456789 123456789 123456789 123
 
-=======
->>>>>>> f591b304
     public String getCommandLineProgramName() {
         return LiftoverVcf.class.getSimpleName();
     }
@@ -204,7 +201,6 @@
         }
     }
 
-<<<<<<< HEAD
     @Test
     public void testWriteVcfWithFlippedAlleles() {
         final File liftOutputFile = new File(OUTPUT_DATA_PATH, "lift-delete-me.vcf");
@@ -234,10 +230,6 @@
             }
         }
     }
-=======
-    private static final ReferenceSequence REFERENCE = new ReferenceSequence("chr1", 0, "CAAAAAAAAAACGTACGTACTCTCTCTCTACGT".getBytes());
-    //       123456789 123456789 123456789 123
->>>>>>> f591b304
 
     @DataProvider(name = "indelFlipData")
     public Iterator<Object[]> indelFlipData() {
@@ -594,13 +586,8 @@
         result_builder.genotypes(resultGenotypeBuilder.make());
         tests.add(new Object[]{builder.make(), REFERENCE, result_builder.make()});
 
-<<<<<<< HEAD
         for (start = 1; start <= REFERENCE.getBases().length; start++) {
             builder.source("test2-" + start);
-=======
-        builder.source("test2");
-        for (start = 1; start <= REFERENCE.getBases().length; start++) {
->>>>>>> f591b304
             builder.start(start).stop(start);
             builder.alleles(CollectionUtil.makeList(
                     Allele.create(REFERENCE.getBaseString().substring(start - 1, start), true),
@@ -1041,4 +1028,19 @@
         Assert.assertEquals(vc.getAttribute(LiftoverVcf.ORIGINAL_CONTIG), source.getContig());
         Assert.assertEquals(vc.getAttribute(LiftoverVcf.ORIGINAL_START), source.getStart());
     }
+}
+
+    @Test(dataProvider = "noCallAndSymbolicData")
+    public void testLiftOverNoCallAndSymbolic(final LiftOver liftOver, final VariantContext source, final VariantContext result, final boolean expectReversed) {
+
+        final Interval target = liftOver.liftOver(new Interval(source.getContig(), source.getStart(), source.getEnd()), .95);
+
+        Assert.assertEquals(target.isNegativeStrand(), expectReversed);
+
+        VariantContext vc = LiftoverUtils.liftVariant(source, target, REFERENCE, true);
+        VcfTestUtils.assertEquals(vc, result);
+
+        Assert.assertEquals(vc.getAttribute(LiftoverVcf.ORIGINAL_CONTIG), source.getContig());
+        Assert.assertEquals(vc.getAttribute(LiftoverVcf.ORIGINAL_START), source.getStart());
+    }
 }