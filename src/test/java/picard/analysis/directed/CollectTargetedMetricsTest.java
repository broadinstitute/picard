--- conflicted
+++ resolved
@@ -15,7 +15,8 @@
 import org.testng.annotations.BeforeTest;
 import org.testng.annotations.DataProvider;
 import org.testng.annotations.Test;
-import picard.analysis.TheoreticalSensitivityMetrics;
+//import picard.analysis.TheoreticalSensitivityMetrics;
+import picard.analysis.*;
 import picard.cmdline.CommandLineProgramTest;
 import picard.sam.SortSam;
 import picard.util.TestNGUtil;
@@ -37,12 +38,8 @@
     private File outfile;
     private File tsOutfile; // Theoretical sensitivity file
     private File perTargetOutfile;
-<<<<<<< HEAD
     private static final int LENGTH = 99;
-=======
-    private final static int LENGTH = 99;
-    private final static int RANDOM_SEED = 51;
->>>>>>> 42da9af3
+    private static final int RANDOM_SEED = 51;
 
     final String referenceFile = TEST_DATA_DIR + "chrM.reference.fasta";
     final String emptyIntervals = TEST_DATA_DIR + "chrM.empty.interval_list";
@@ -170,8 +167,6 @@
         }
     }
 
-<<<<<<< HEAD
-=======
     @DataProvider(name = "theoreticalSensitivityDataProvider")
     public Object[][] theoreticalSensitivityDataProvider() {
 
@@ -228,7 +223,6 @@
     }
 
 
->>>>>>> 42da9af3
     @Test()
     public void testRawBqDistributionWithSoftClips() throws IOException {
         final String input = TEST_DATA_DIR + "chrMReadsWithClips.sam";
